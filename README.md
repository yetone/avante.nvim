<div align="center">
  <img alt="logo" width="120" src="https://github.com/user-attachments/assets/2e2f2a58-2b28-4d11-afd1-87b65612b2de" />
  <h1>avante.nvim</h1>
</div>

<div align="center">
  <a href="https://neovim.io/" target="_blank">
    <img src="https://img.shields.io/static/v1?style=flat-square&label=Neovim&message=v0.10%2b&logo=neovim&labelColor=282828&logoColor=8faa80&color=414b32" alt="Neovim: v0.10+" />
  </a>
  <a href="https://github.com/yetone/avante.nvim/actions/workflows/lua.yaml" target="_blank">
    <img src="https://img.shields.io/github/actions/workflow/status/yetone/avante.nvim/lua.yaml?style=flat-square&logo=lua&logoColor=c7c7c7&label=Lua+CI&labelColor=1E40AF&color=347D39&event=push" alt="Lua CI status" />
  </a>
  <a href="https://github.com/yetone/avante.nvim/actions/workflows/rust.yaml" target="_blank">
    <img src="https://img.shields.io/github/actions/workflow/status/yetone/avante.nvim/rust.yaml?style=flat-square&logo=rust&logoColor=ffffff&label=Rust+CI&labelColor=BC826A&color=347D39&event=push" alt="Rust CI status" />
  </a>
  <a href="https://github.com/yetone/avante.nvim/actions/workflows/python.yaml" target="_blank">
    <img src="https://img.shields.io/github/actions/workflow/status/yetone/avante.nvim/python.yaml?style=flat-square&logo=python&logoColor=ffffff&label=Python+CI&labelColor=3672A5&color=347D39&event=push" alt="Python CI status" />
  </a>
  <a href="https://discord.com/invite/wUuZz7VxXD" target="_blank">
    <img src="https://img.shields.io/discord/1302530866362323016?style=flat-square&logo=discord&label=Discord&logoColor=ffffff&labelColor=7376CF&color=268165" alt="Discord" />
  </a>
  <a href="https://dotfyle.com/plugins/yetone/avante.nvim">
    <img src="https://dotfyle.com/plugins/yetone/avante.nvim/shield?style=flat-square" />
  </a>
</div>

**avante.nvim** is a Neovim plugin designed to emulate the behaviour of the [Cursor](https://www.cursor.com) AI IDE. It provides users with AI-driven code suggestions and the ability to apply these recommendations directly to their source files with minimal effort.

> [!NOTE]
>
> 🥰 This project is undergoing rapid iterations, and many exciting features will be added successively. Stay tuned!

<https://github.com/user-attachments/assets/510e6270-b6cf-459d-9a2f-15b397d1fe53>

<https://github.com/user-attachments/assets/86140bfd-08b4-483d-a887-1b701d9e37dd>

## Sponsorship

If you like this project, please consider supporting me on Patreon, as it helps me to continue maintaining and improving it:

[Sponsor me](https://patreon.com/yetone)

## Features

- **AI-Powered Code Assistance**: Interact with AI to ask questions about your current code file and receive intelligent suggestions for improvement or modification.
- **One-Click Application**: Quickly apply the AI's suggested changes to your source code with a single command, streamlining the editing process and saving time.

## Installation

For building binary if you wish to build from source, then `cargo` is required. Otherwise `curl` and `tar` will be used to get prebuilt binary from GitHub.

<details open>

  <summary><a href="https://github.com/folke/lazy.nvim">lazy.nvim</a> (recommended)</summary>

```lua
{
  "yetone/avante.nvim",
  event = "VeryLazy",
  lazy = false,
  version = false, -- Set this to "*" to always pull the latest release version, or set it to false to update to the latest code changes.
  opts = {
    -- add any opts here
    -- for example
    provider = "openai",
    openai = {
      endpoint = "https://api.openai.com/v1",
      model = "gpt-4o", -- your desired model (or use gpt-4o, etc.)
      timeout = 30000, -- timeout in milliseconds
      temperature = 0, -- adjust if needed
      max_tokens = 4096,
      -- reasoning_effort = "high" -- only supported for reasoning models (o1, etc.)
    },
  },
  -- if you want to build from source then do `make BUILD_FROM_SOURCE=true`
  build = "make",
  -- build = "powershell -ExecutionPolicy Bypass -File Build.ps1 -BuildFromSource false" -- for windows
  dependencies = {
    "nvim-treesitter/nvim-treesitter",
    "stevearc/dressing.nvim",
    "nvim-lua/plenary.nvim",
    "MunifTanjim/nui.nvim",
    --- The below dependencies are optional,
    "echasnovski/mini.pick", -- for file_selector provider mini.pick
    "nvim-telescope/telescope.nvim", -- for file_selector provider telescope
    "hrsh7th/nvim-cmp", -- autocompletion for avante commands and mentions
    "ibhagwan/fzf-lua", -- for file_selector provider fzf
    "nvim-tree/nvim-web-devicons", -- or echasnovski/mini.icons
    "zbirenbaum/copilot.lua", -- for providers='copilot'
    {
      -- support for image pasting
      "HakonHarnes/img-clip.nvim",
      event = "VeryLazy",
      opts = {
        -- recommended settings
        default = {
          embed_image_as_base64 = false,
          prompt_for_file_name = false,
          drag_and_drop = {
            insert_mode = true,
          },
          -- required for Windows users
          use_absolute_path = true,
        },
      },
    },
    {
      -- Make sure to set this up properly if you have lazy=true
      'MeanderingProgrammer/render-markdown.nvim',
      opts = {
        file_types = { "markdown", "Avante" },
      },
      ft = { "markdown", "Avante" },
    },
  },
}
```

</details>

<details>

  <summary>vim-plug</summary>

```vim

" Deps
Plug 'nvim-treesitter/nvim-treesitter'
Plug 'stevearc/dressing.nvim'
Plug 'nvim-lua/plenary.nvim'
Plug 'MunifTanjim/nui.nvim'
Plug 'MeanderingProgrammer/render-markdown.nvim'

" Optional deps
Plug 'hrsh7th/nvim-cmp'
Plug 'nvim-tree/nvim-web-devicons' "or Plug 'echasnovski/mini.icons'
Plug 'HakonHarnes/img-clip.nvim'
Plug 'zbirenbaum/copilot.lua'

" Yay, pass source=true if you want to build from source
Plug 'yetone/avante.nvim', { 'branch': 'main', 'do': 'make' }
autocmd! User avante.nvim lua << EOF
require('avante').setup()
EOF
```

</details>

<details>

  <summary><a href="https://github.com/echasnovski/mini.deps">mini.deps</a></summary>

```lua
local add, later, now = MiniDeps.add, MiniDeps.later, MiniDeps.now

add({
  source = 'yetone/avante.nvim',
  monitor = 'main',
  depends = {
    'nvim-treesitter/nvim-treesitter',
    'stevearc/dressing.nvim',
    'nvim-lua/plenary.nvim',
    'MunifTanjim/nui.nvim',
    'echasnovski/mini.icons'
  },
  hooks = { post_checkout = function() vim.cmd('make') end }
})
--- optional
add({ source = 'hrsh7th/nvim-cmp' })
add({ source = 'zbirenbaum/copilot.lua' })
add({ source = 'HakonHarnes/img-clip.nvim' })
add({ source = 'MeanderingProgrammer/render-markdown.nvim' })

later(function() require('render-markdown').setup({...}) end)
later(function()
  require('img-clip').setup({...}) -- config img-clip
  require("copilot").setup({...}) -- setup copilot to your liking
  require("avante").setup({...}) -- config for avante.nvim
end)
```

</details>

<details>

  <summary><a href="https://github.com/wbthomason/packer.nvim">Packer</a></summary>

```vim

  -- Required plugins
  use 'nvim-treesitter/nvim-treesitter'
  use 'stevearc/dressing.nvim'
  use 'nvim-lua/plenary.nvim'
  use 'MunifTanjim/nui.nvim'
  use 'MeanderingProgrammer/render-markdown.nvim'

  -- Optional dependencies
  use 'hrsh7th/nvim-cmp'
  use 'nvim-tree/nvim-web-devicons' -- or use 'echasnovski/mini.icons'
  use 'HakonHarnes/img-clip.nvim'
  use 'zbirenbaum/copilot.lua'

  -- Avante.nvim with build process
  use {
    'yetone/avante.nvim',
    branch = 'main',
    run = 'make',
    config = function()
      require('avante').setup()
    end
  }
```

</details>

<details>

  <summary><a href="https://github.com/nix-community/home-manager">Home Manager</a></summary>

```nix
programs.neovim = {
  plugins = [
    {
      plugin = pkgs.vimPlugins.avante-nvim;
      type = "lua";
      config = ''require("avante").setup()'' # or builtins.readFile ./plugins/avante.lua;
    }
  ];
};
```

</details>

<details>

  <summary>Lua</summary>

```lua
-- deps:
require('cmp').setup ({
  -- use recommended settings from above
})
require('img-clip').setup ({
  -- use recommended settings from above
})
require('copilot').setup ({
  -- use recommended settings from above
})
require('render-markdown').setup ({
  -- use recommended settings from above
})
require('avante').setup ({
  -- Your config here!
})
```

</details>

> [!IMPORTANT]
>
> `avante.nvim` is currently only compatible with Neovim 0.10.1 or later. Please ensure that your Neovim version meets these requirements before proceeding.

> [!NOTE]
>
> When loading the plugin synchronously, we recommend `require`ing it sometime after your colorscheme.

> [!NOTE]
>
> Recommended **Neovim** options:
>
> ```lua
> -- views can only be fully collapsed with the global statusline
> vim.opt.laststatus = 3
> ```

> [!TIP]
>
> Any rendering plugins that support markdown should work with Avante as long as you add the supported filetype `Avante`. See <https://github.com/yetone/avante.nvim/issues/175> and [this comment](https://github.com/yetone/avante.nvim/issues/175#issuecomment-2313749363) for more information.

### Default setup configuration

_See [config.lua#L9](./lua/avante/config.lua) for the full config_

```lua
{
  ---@alias Provider "claude" | "openai" | "azure" | "gemini" | "cohere" | "copilot" | string
  provider = "claude", -- The provider used in Aider mode or in the planning phase of Cursor Planning Mode
  -- WARNING: Since auto-suggestions are a high-frequency operation and therefore expensive,
  -- currently designating it as `copilot` provider is dangerous because: https://github.com/yetone/avante.nvim/issues/1048
  -- Of course, you can reduce the request frequency by increasing `suggestion.debounce`.
  auto_suggestions_provider = "claude",
  cursor_applying_provider = nil, -- The provider used in the applying phase of Cursor Planning Mode, defaults to nil, when nil uses Config.provider as the provider for the applying phase
  claude = {
    endpoint = "https://api.anthropic.com",
    model = "claude-3-5-sonnet-20241022",
    temperature = 0,
    max_tokens = 4096,
  },
  ---Specify the special dual_boost mode
  ---1. enabled: Whether to enable dual_boost mode. Default to false.
  ---2. first_provider: The first provider to generate response. Default to "openai".
  ---3. second_provider: The second provider to generate response. Default to "claude".
  ---4. prompt: The prompt to generate response based on the two reference outputs.
  ---5. timeout: Timeout in milliseconds. Default to 60000.
  ---How it works:
  --- When dual_boost is enabled, avante will generate two responses from the first_provider and second_provider respectively. Then use the response from the first_provider as provider1_output and the response from the second_provider as provider2_output. Finally, avante will generate a response based on the prompt and the two reference outputs, with the default Provider as normal.
  ---Note: This is an experimental feature and may not work as expected.
  dual_boost = {
    enabled = false,
    first_provider = "openai",
    second_provider = "claude",
    prompt = "Based on the two reference outputs below, generate a response that incorporates elements from both but reflects your own judgment and unique perspective. Do not provide any explanation, just give the response directly. Reference Output 1: [{{provider1_output}}], Reference Output 2: [{{provider2_output}}]",
    timeout = 60000, -- Timeout in milliseconds
  },
  behaviour = {
    auto_suggestions = false, -- Experimental stage
    auto_set_highlight_group = true,
    auto_set_keymaps = true,
    auto_apply_diff_after_generation = false,
    support_paste_from_clipboard = false,
    minimize_diff = true, -- Whether to remove unchanged lines when applying a code block
    enable_token_counting = true, -- Whether to enable token counting. Default to true.
    enable_cursor_planning_mode = false, -- Whether to enable Cursor Planning Mode. Default to false.
  },
  mappings = {
    --- @class AvanteConflictMappings
    diff = {
      ours = "co",
      theirs = "ct",
      all_theirs = "ca",
      both = "cb",
      cursor = "cc",
      next = "]x",
      prev = "[x",
    },
    suggestion = {
      accept = "<M-l>",
      next = "<M-]>",
      prev = "<M-[>",
      dismiss = "<C-]>",
    },
    jump = {
      next = "]]",
      prev = "[[",
    },
    submit = {
      normal = "<CR>",
      insert = "<C-s>",
    },
    sidebar = {
      apply_all = "A",
      apply_cursor = "a",
      switch_windows = "<Tab>",
      reverse_switch_windows = "<S-Tab>",
    },
  },
  hints = { enabled = true },
  windows = {
    ---@type "right" | "left" | "top" | "bottom"
    position = "right", -- the position of the sidebar
    wrap = true, -- similar to vim.o.wrap
    width = 30, -- default % based on available width
    sidebar_header = {
      enabled = true, -- true, false to enable/disable the header
      align = "center", -- left, center, right for title
      rounded = true,
    },
    input = {
      prefix = "> ",
      height = 8, -- Height of the input window in vertical layout
    },
    edit = {
      border = "rounded",
      start_insert = true, -- Start insert mode when opening the edit window
    },
    ask = {
      floating = false, -- Open the 'AvanteAsk' prompt in a floating window
      start_insert = true, -- Start insert mode when opening the ask window
      border = "rounded",
      ---@type "ours" | "theirs"
      focus_on_apply = "ours", -- which diff to focus after applying
    },
  },
  highlights = {
    ---@type AvanteConflictHighlights
    diff = {
      current = "DiffText",
      incoming = "DiffAdd",
    },
  },
  --- @class AvanteConflictUserConfig
  diff = {
    autojump = true,
    ---@type string | fun(): any
    list_opener = "copen",
    --- Override the 'timeoutlen' setting while hovering over a diff (see :help timeoutlen).
    --- Helps to avoid entering operator-pending mode with diff mappings starting with `c`.
    --- Disable by setting to -1.
    override_timeoutlen = 500,
  },
  suggestion = {
    debounce = 600,
    throttle = 600,
  },
}
```

## Blink.cmp users

For blink cmp users (nvim-cmp alternative) view below instruction for configuration
This is achieved by emulating nvim-cmp using blink.compat
or you can use [Kaiser-Yang/blink-cmp-avante](https://github.com/Kaiser-Yang/blink-cmp-avante).
<details>
  <summary>Lua</summary>

```lua
      file_selector = {
        --- @alias FileSelectorProvider "native" | "fzf" | "mini.pick" | "snacks" | "telescope" | string | fun(params: avante.file_selector.IParams|nil): nil
        provider = "fzf",
        -- Options override for custom providers
        provider_opts = {},
      }
```

To create a customized file_selector, you can specify a customized function to launch a picker to select items and pass the selected items to the `handler` callback.

```lua
      file_selector = {
        ---@param params avante.file_selector.IParams
        provider = function(params)
          local filepaths = params.filepaths ---@type string[]
          local title = params.title ---@type string
          local handler = params.handler ---@type fun(selected_filepaths: string[]|nil): nil

          -- Launch your customized picker with the items built from `filepaths`, then in the `on_confirm` callback,
          -- pass the selected items (convert back to file paths) to the `handler` function.

          local items = __your_items_formatter__(filepaths)
          __your_picker__({
            items = items,
            on_cancel = function()
              handler(nil)
            end,
            on_confirm = function(selected_items)
              local selected_filepaths = {}
              for _, item in ipairs(selected_items) do
                table.insert(selected_filepaths, item.filepath)
              end
              handler(selected_filepaths)
            end
          })
        end,
        ---below is optional
        provider_opts = {
          ---@param params avante.file_selector.opts.IGetFilepathsParams
          get_filepaths = function(params)
            local cwd = params.cwd ---@type string
            local selected_filepaths = params.selected_filepaths ---@type string[]
            local cmd = string.format("fd --base-directory '%s' --hidden", vim.fn.fnameescape(cwd))
            local output = vim.fn.system(cmd)
            local filepaths = vim.split(output, "\n", { trimempty = true })
            return vim
              .iter(filepaths)
              :filter(function(filepath)
                return not vim.tbl_contains(selected_filepaths, filepath)
              end)
              :totable()
          end
        }
        end
      }
```

Choose a selector other that native, the default as that currently has an issue
For lazyvim users copy the full config for blink.cmp from the website or extend the options

```lua
      compat = {
        "avante_commands",
        "avante_mentions",
        "avante_files",
      }
```

For other users just add a custom provider

```lua
      default = {
        ...
        "avante_commands",
        "avante_mentions",
        "avante_files",
      }
```

```lua
      providers = {
        avante_commands = {
          name = "avante_commands",
          module = "blink.compat.source",
          score_offset = 90, -- show at a higher priority than lsp
          opts = {},
        },
        avante_files = {
          name = "avante_files",
          module = "blink.compat.source",
          score_offset = 100, -- show at a higher priority than lsp
          opts = {},
        },
        avante_mentions = {
          name = "avante_mentions",
          module = "blink.compat.source",
          score_offset = 1000, -- show at a higher priority than lsp
          opts = {},
        }
        ...
    }
```

</details>

## Usage

Given its early stage, `avante.nvim` currently supports the following basic functionalities:

> [!IMPORTANT]
>
> Avante will only support Claude, and OpenAI (and its variants including azure)out-of-the-box due to its high code quality generation.
> For all OpenAI-compatible providers, see [wiki](https://github.com/yetone/avante.nvim/wiki/Custom-providers) for more details.

> [!IMPORTANT]
>
> ~~Due to the poor performance of other models, avante.nvim only recommends using the claude-3.5-sonnet model.~~
> ~~All features can only be guaranteed to work properly on the claude-3.5-sonnet model.~~
> ~~We do not accept changes to the code or prompts to accommodate other models. Otherwise, it will greatly increase our maintenance costs.~~
> ~~We hope everyone can understand. Thank you!~~

> [!IMPORTANT]
>
> Since avante.nvim now supports [cursor planning mode](./cursor-planning-mode.md), the above statement is no longer valid! avante.nvim now supports most models! If you encounter issues with normal usage, please try enabling [cursor planning mode](./cursor-planning-mode.md).

> [!IMPORTANT]
>
> For most consistency between neovim session, it is recommended to set the environment variables in your shell file.
> By default, `Avante` will prompt you at startup to input the API key for the provider you have selected.
>
> For Claude:
>
> ```sh
> export ANTHROPIC_API_KEY=your-api-key
> ```
>
> For OpenAI:
>
> ```sh
> export OPENAI_API_KEY=your-api-key
> ```
>
> For Azure OpenAI:
>
> ```sh
> export AZURE_OPENAI_API_KEY=your-api-key
> ```
>
> For Amazon Bedrock:
>
> ```sh
> export BEDROCK_KEYS=aws_access_key_id,aws_secret_access_key,aws_region[,aws_session_token]
>
> ```
>
> Note: The aws_session_token is optional and only needed when using temporary AWS credentials

1. Open a code file in Neovim.
2. Use the `:AvanteAsk` command to query the AI about the code.
3. Review the AI's suggestions.
4. Apply the recommended changes directly to your code with a simple command or key binding.

**Note**: The plugin is still under active development, and both its functionality and interface are subject to significant changes. Expect some rough edges and instability as the project evolves.

## Key Bindings

The following key bindings are available for use with `avante.nvim`:

| Key Binding                               | Description                                  |
| ----------------------------------------- | -------------------------------------------- |
| <kbd>Leader</kbd><kbd>a</kbd><kbd>a</kbd> | show sidebar                                 |
| <kbd>Leader</kbd><kbd>a</kbd><kbd>t</kbd> | toggle sidebar visibility                    |
| <kbd>Leader</kbd><kbd>a</kbd><kbd>r</kbd> | refresh sidebar                              |
| <kbd>Leader</kbd><kbd>a</kbd><kbd>f</kbd> | switch sidebar focus                         |
| <kbd>Leader</kbd><kbd>a</kbd><kbd>?</kbd> | select model                                 |
| <kbd>Leader</kbd><kbd>a</kbd><kbd>e</kbd> | edit selected blocks                         |
| <kbd>c</kbd><kbd>o</kbd>                  | choose ours                                  |
| <kbd>c</kbd><kbd>t</kbd>                  | choose theirs                                |
| <kbd>c</kbd><kbd>a</kbd>                  | choose all theirs                            |
| <kbd>c</kbd><kbd>0</kbd>                  | choose none                                  |
| <kbd>c</kbd><kbd>b</kbd>                  | choose both                                  |
| <kbd>c</kbd><kbd>c</kbd>                  | choose cursor                                |
| <kbd>]</kbd><kbd>x</kbd>                  | move to previous conflict                    |
| <kbd>[</kbd><kbd>x</kbd>                  | move to next conflict                        |
| <kbd>[</kbd><kbd>[</kbd>                  | jump to previous codeblocks (results window) |
| <kbd>]</kbd><kbd>]</kbd>                  | jump to next codeblocks (results windows)    |

> [!NOTE]
>
> If you are using `lazy.nvim`, then all keymap here will be safely set, meaning if `<leader>aa` is already binded, then avante.nvim won't bind this mapping.
> In this case, user will be responsible for setting up their own. See [notes on keymaps](https://github.com/yetone/avante.nvim/wiki#keymaps-and-api-i-guess) for more details.

## Commands

| Command | Description | Examples
|---------|-------------| ------------------
| `:AvanteAsk [question] [position]` | Ask AI about your code. Optional `position` set window position and `ask` enable/disable direct asking mode | `:AvanteAsk position=right Refactor this code here`
| `:AvanteBuild` | Build dependencies for the project |
| `:AvanteChat` | Start a chat session with AI about your codebase. Default is `ask`=false |
| `:AvanteEdit` | Edit the selected code blocks |
| `:AvanteFocus` | Switch focus to/from the sidebar |
| `:AvanteRefresh` | Refresh all Avante windows |
| `:AvanteSwitchProvider` | Switch AI provider (e.g. openai) |
| `:AvanteShowRepoMap` | Show repo map for project's structure |
| `:AvanteToggle` | Toggle the Avante sidebar |

## Highlight Groups

| Highlight Group             | Description                                   | Notes                                        |
| --------------------------- | --------------------------------------------- | -------------------------------------------- |
| AvanteTitle                 | Title                                         |                                              |
| AvanteReversedTitle         | Used for rounded border                       |                                              |
| AvanteSubtitle              | Selected code title                           |                                              |
| AvanteReversedSubtitle      | Used for rounded border                       |                                              |
| AvanteThirdTitle            | Prompt title                                  |                                              |
| AvanteReversedThirdTitle    | Used for rounded border                       |                                              |
| AvanteConflictCurrent       | Current conflict highlight                    | Default to `Config.highlights.diff.current`  |
| AvanteConflictIncoming      | Incoming conflict highlight                   | Default to `Config.highlights.diff.incoming` |
| AvanteConflictCurrentLabel  | Current conflict label highlight              | Default to shade of `AvanteConflictCurrent`  |
| AvanteConflictIncomingLabel | Incoming conflict label highlight             | Default to shade of `AvanteConflictIncoming` |
| AvantePopupHint             | Usage hints in popup menus                    |                                              |
| AvanteInlineHint            | The end-of-line hint displayed in visual mode |                                              |

See [highlights.lua](./lua/avante/highlights.lua) for more information

## Custom providers

Avante provides a set of default providers, but users can also create their own providers.

For more information, see [Custom Providers](https://github.com/yetone/avante.nvim/wiki/Custom-providers)

## Cursor planning mode

Because avante.nvim has always used Aider’s method for planning applying, but its prompts are very picky with models and require ones like claude-3.5-sonnet or gpt-4o to work properly.

Therefore, I have adopted Cursor’s method to implement planning applying. For details on the implementation, please refer to [cursor-planning-mode.md](./cursor-planning-mode.md)

## RAG Service

Avante provides a RAG service, which is a tool for obtaining the required context for the AI to generate the codes. Default it not enabled, you can enable it in this way:

```lua
rag_service = {
<<<<<<< HEAD
  enabled = true, -- Enables the rag service, requires OPENAI_API_KEY to be set
  host_mount = os.getenv("HOME"), -- Host mount path for the rag service
=======
  enabled = false, -- Enables the RAG service, requires OPENAI_API_KEY to be set
  provider = "openai", -- The provider to use for RAG service (e.g. openai or ollama)
  llm_model = "", -- The LLM model to use for RAG service
  embed_model = "", -- The embedding model to use for RAG service
  endpoint = "https://api.openai.com/v1", -- The API endpoint for RAG service
>>>>>>> e408b820
},
```

Please note that since the RAG service uses OpenAI for embeddings, you must set `OPENAI_API_KEY` environment variable!

Additionally, RAG Service also depends on Docker! (For macOS users, OrbStack is recommended as a Docker alternative).
`host_mount` is the path that will be mounted to the container, and the default is the home directory. The mount is required
for the RAG service to access the files in the host machine. It is up to the user to decide if you want to mount the whole
`/` directory, just the project directory, or the home directory. If you plan using avante and RAG event for projects
stored outside your home directory, you will need to set the `host_mount` to the root directory of your file system.

The mount will be read only.

## Web Search Engines

Avante's tools include some web search engines, currently support:

- [Tavily](https://tavily.com/)
- [SerpApi](https://serpapi.com/)
- [SearchAPI](https://www.searchapi.io/)
- Google's [Programmable Search Engine](https://developers.google.com/custom-search/v1/overview)
- [Kagi](https://help.kagi.com/kagi/api/search.html)
- [Brave Search](https://api-dashboard.search.brave.com/app/documentation/web-search/get-started)

The default is Tavily, and can be changed through configuring `Config.web_search_engine.provider`:

```lua
web_search_engine = {
  provider = "tavily", -- tavily, serpapi, searchapi, google or kagi
}
```

Environment variables required for providers:

- Tavily: `TAVILY_API_KEY`
- SerpApi: `SERPAPI_API_KEY`
- SearchAPI: `SEARCHAPI_API_KEY`
- Google:
  - `GOOGLE_SEARCH_API_KEY` as the [API key](https://developers.google.com/custom-search/v1/overview)
  - `GOOGLE_SEARCH_ENGINE_ID` as the [search engine](https://programmablesearchengine.google.com) ID
- Kagi: `KAGI_API_KEY` as the [API Token](https://kagi.com/settings?p=api)
- Brave Search: `BRAVE_API_KEY` as the [API key](https://api-dashboard.search.brave.com/app/keys)

## Disable Tools

Avante enables tools by default, but some LLM models do not support tools. You can disable tools by setting `disable_tools = true` for the provider. For example:

```lua
{
  claude = {
    endpoint = "https://api.anthropic.com",
    model = "claude-3-5-sonnet-20241022",
    timeout = 30000, -- Timeout in milliseconds
    temperature = 0,
    max_tokens = 4096,
    disable_tools = true, -- disable tools!
  },
}
```

In case you want to ban some tools to avoid its usage (like Claude 3.7 overusing the python tool) you can disable just specific tools

```lua
{
  disabled_tools = { "python" },
}
```

Tool list
> rag_search, python, git_diff, git_commit, list_files, search_files, search_keyword, read_file_toplevel_symbols,
> read_file, create_file, rename_file, delete_file, create_dir, rename_dir, delete_dir, bash, web_search, fetch

## Custom prompts

By default, `avante.nvim` provides three different modes to interact with: `planning`, `editing`, and `suggesting`, followed with three different prompts per mode.

- `planning`: Used with `require("avante").toggle()` on sidebar
- `editing`: Used with `require("avante").edit()` on selection codeblock
- `suggesting`: Used with `require("avante").get_suggestion():suggest()` on Tab flow.
- `cursor-planning`: Used with `require("avante").toggle()` on Tab flow, but only when cursor planning mode is enabled.

Users can customize the system prompts via `Config.system_prompt`. We recommend calling this in a custom Autocmds depending on your need:

```lua
vim.api.nvim_create_autocmd("User", {
  pattern = "ToggleMyPrompt",
  callback = function() require("avante.config").override({system_prompt = "MY CUSTOM SYSTEM PROMPT"}) end,
})

vim.keymap.set("n", "<leader>am", function() vim.api.nvim_exec_autocmds("User", { pattern = "ToggleMyPrompt" }) end, { desc = "avante: toggle my prompt" })
```

If one wish to custom prompts for each mode, `avante.nvim` will check for project root based on the given buffer whether it contains
the following patterns: `*.{mode}.avanterules`.

The rules for root hierarchy:

- lsp workspace folders
- lsp root_dir
- root pattern of filename of the current buffer
- root pattern of cwd

<details>

  <summary>Example folder structure for custom prompt</summary>

If you have the following structure:

```bash
.
├── .git/
├── typescript.planning.avanterules
├── snippets.editing.avanterules
├── suggesting.avanterules
└── src/

```

- `typescript.planning.avanterules` will be used for `planning` mode
- `snippets.editing.avanterules` will be used for `editing` mode
- `suggesting.avanterules` will be used for `suggesting` mode.

</details>

> [!important]
>
> `*.avanterules` is a jinja template file, in which will be rendered using [minijinja](https://github.com/mitsuhiko/minijinja). See [templates](https://github.com/yetone/avante.nvim/blob/main/lua/avante/templates) for example on how to extend current templates.

## TODOs

- [x] Chat with current file
- [x] Apply diff patch
- [x] Chat with the selected block
- [x] Slash commands
- [x] Edit the selected block
- [x] Smart Tab (Cursor Flow)
- [x] Chat with project (You can use `@codebase` to chat with the whole project)
- [x] Chat with selected files
- [x] Tool use
- [ ] MCP

## Roadmap

- **Enhanced AI Interactions**: Improve the depth of AI analysis and recommendations for more complex coding scenarios.
- **LSP + Tree-sitter + LLM Integration**: Integrate with LSP and Tree-sitter and LLM to provide more accurate and powerful code suggestions and analysis.

## Contributing

Contributions to avante.nvim are welcome! If you're interested in helping out, please feel free to submit pull requests or open issues. Before contributing, ensure that your code has been thoroughly tested.

See [wiki](https://github.com/yetone/avante.nvim/wiki) for more recipes and tricks.

## Acknowledgments

We would like to express our heartfelt gratitude to the contributors of the following open-source projects, whose code has provided invaluable inspiration and reference for the development of avante.nvim:

| Nvim Plugin                                                           | License            | Functionality                 | Location                                                                                                                               |
| --------------------------------------------------------------------- | ------------------ | ----------------------------- | -------------------------------------------------------------------------------------------------------------------------------------- |
| [git-conflict.nvim](https://github.com/akinsho/git-conflict.nvim)     | No License         | Diff comparison functionality | [lua/avante/diff.lua](https://github.com/yetone/avante.nvim/blob/main/lua/avante/diff.lua)                                             |
| [ChatGPT.nvim](https://github.com/jackMort/ChatGPT.nvim)              | Apache 2.0 License | Calculation of tokens count   | [lua/avante/utils/tokens.lua](https://github.com/yetone/avante.nvim/blob/main/lua/avante/utils/tokens.lua)                             |
| [img-clip.nvim](https://github.com/HakonHarnes/img-clip.nvim)         | MIT License        | Clipboard image support       | [lua/avante/clipboard.lua](https://github.com/yetone/avante.nvim/blob/main/lua/avante/clipboard.lua)                                   |
| [copilot.lua](https://github.com/zbirenbaum/copilot.lua)              | MIT License        | Copilot support               | [lua/avante/providers/copilot.lua](https://github.com/yetone/avante.nvim/blob/main/lua/avante/providers/copilot.lua)                   |
| [jinja.vim](https://github.com/HiPhish/jinja.vim)                     | MIT License        | Template filetype support     | [syntax/jinja.vim](https://github.com/yetone/avante.nvim/blob/main/syntax/jinja.vim)                                                   |
| [codecompanion.nvim](https://github.com/olimorris/codecompanion.nvim) | MIT License        | Secrets logic support         | [lua/avante/providers/init.lua](https://github.com/yetone/avante.nvim/blob/main/lua/avante/providers/init.lua)                         |
| [aider](https://github.com/paul-gauthier/aider)                       | Apache 2.0 License | Planning mode user prompt     | [lua/avante/templates/planning.avanterules](https://github.com/yetone/avante.nvim/blob/main/lua/avante/templates/planning.avanterules) |

The high quality and ingenuity of these projects' source code have been immensely beneficial throughout our development process. We extend our sincere thanks and respect to the authors and contributors of these projects. It is the selfless dedication of the open-source community that drives projects like avante.nvim forward.

## License

avante.nvim is licensed under the Apache 2.0 License. For more details, please refer to the [LICENSE](./LICENSE) file.

# Star History

<p align="center">
  <a target="_blank" href="https://star-history.com/#yetone/avante.nvim&Date">
    <picture>
      <source media="(prefers-color-scheme: dark)" srcset="https://api.star-history.com/svg?repos=yetone/avante.nvim&type=Date&theme=dark">
      <img alt="NebulaGraph Data Intelligence Suite(ngdi)" src="https://api.star-history.com/svg?repos=yetone/avante.nvim&type=Date">
    </picture>
  </a>
</p><|MERGE_RESOLUTION|>--- conflicted
+++ resolved
@@ -657,16 +657,12 @@
 
 ```lua
 rag_service = {
-<<<<<<< HEAD
-  enabled = true, -- Enables the rag service, requires OPENAI_API_KEY to be set
+  enabled = false, -- Enables the RAG service, requires OPENAI_API_KEY to be set
   host_mount = os.getenv("HOME"), -- Host mount path for the rag service
-=======
-  enabled = false, -- Enables the RAG service, requires OPENAI_API_KEY to be set
   provider = "openai", -- The provider to use for RAG service (e.g. openai or ollama)
   llm_model = "", -- The LLM model to use for RAG service
   embed_model = "", -- The embedding model to use for RAG service
   endpoint = "https://api.openai.com/v1", -- The API endpoint for RAG service
->>>>>>> e408b820
 },
 ```
 
