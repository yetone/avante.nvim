local api = vim.api
local fn = vim.fn
local uv = vim.uv

local curl = require("plenary.curl")
local ACPClient = require("avante.libs.acp_client")

local Utils = require("avante.utils")
local Prompts = require("avante.utils.prompts")
local Config = require("avante.config")
local Path = require("avante.path")
local PPath = require("plenary.path")
local Providers = require("avante.providers")
local LLMToolHelpers = require("avante.llm_tools.helpers")
local LLMTools = require("avante.llm_tools")
local History = require("avante.history")
local Highlights = require("avante.highlights")

---@class avante.LLM
local M = {}

M.CANCEL_PATTERN = "AvanteLLMEscape"

------------------------------Prompt and type------------------------------

local group = api.nvim_create_augroup("avante_llm", { clear = true })

---@param prev_memory string | nil
---@param history_messages avante.HistoryMessage[]
---@param cb fun(memory: avante.ChatMemory | nil): nil
function M.summarize_memory(prev_memory, history_messages, cb)
  local system_prompt =
    [[You are an expert coding assistant. Your goal is to generate a concise, structured summary of the conversation below that captures all essential information needed to continue development after context replacement. Include tasks performed, code areas modified or reviewed, key decisions or assumptions, test results or errors, and outstanding tasks or next steps.]]
  if #history_messages == 0 then
    cb(nil)
    return
  end
  local latest_timestamp = nil
  local latest_message_uuid = nil
  for idx = #history_messages, 1, -1 do
    local message = history_messages[idx]
    if not message.is_dummy then
      latest_timestamp = message.timestamp
      latest_message_uuid = message.uuid
      break
    end
  end
  if not latest_timestamp or not latest_message_uuid then
    cb(nil)
    return
  end
  local Render = require("avante.history.render")
  local conversation_items = vim
    .iter(history_messages)
    :map(function(msg) return msg.message.role .. ": " .. Render.message_to_text(msg, history_messages) end)
    :totable()
  local conversation_text = table.concat(conversation_items, "\n")
  local user_prompt = "Here is the conversation so far:\n"
    .. conversation_text
    .. "\n\nPlease summarize this conversation, covering:\n1. Tasks performed and outcomes\n2. Code files, modules, or functions modified or examined\n3. Important decisions or assumptions made\n4. Errors encountered and test or build results\n5. Remaining tasks, open questions, or next steps\nProvide the summary in a clear, concise format."
  if prev_memory then user_prompt = user_prompt .. "\n\nThe previous summary is:\n\n" .. prev_memory end
  local messages = {
    {
      role = "user",
      content = user_prompt,
    },
  }
  local response_content = ""
  local provider = Providers.get_memory_summary_provider()
  M.curl({
    provider = provider,
    prompt_opts = {
      system_prompt = system_prompt,
      messages = messages,
    },
    handler_opts = {
      on_start = function(_) end,
      on_chunk = function(chunk)
        if not chunk then return end
        response_content = response_content .. chunk
      end,
      on_stop = function(stop_opts)
        if stop_opts.error ~= nil then
          Utils.error(string.format("summarize memory failed: %s", vim.inspect(stop_opts.error)))
          return
        end
        if stop_opts.reason == "complete" then
          response_content = Utils.trim_think_content(response_content)
          local memory = {
            content = response_content,
            last_summarized_timestamp = latest_timestamp,
            last_message_uuid = latest_message_uuid,
          }
          cb(memory)
        else
          cb(nil)
        end
      end,
    },
  })
end

---@param user_input string
---@param cb fun(error: string | nil): nil
function M.generate_todos(user_input, cb)
  local system_prompt =
    [[You are an expert coding assistant. Please generate a todo list to complete the task based on the user input and pass the todo list to the add_todos tool.]]
  local messages = {
    { role = "user", content = user_input },
  }

  local provider = Providers[Config.provider]
  local tools = {
    require("avante.llm_tools.add_todos"),
  }

  local history_messages = {}
  cb = Utils.call_once(cb)

  M.curl({
    provider = provider,
    prompt_opts = {
      system_prompt = system_prompt,
      messages = messages,
      tools = tools,
    },
    handler_opts = {
      on_start = function() end,
      on_chunk = function() end,
      on_messages_add = function(msgs)
        msgs = vim.islist(msgs) and msgs or { msgs }
        for _, msg in ipairs(msgs) do
          if not msg.uuid then msg.uuid = Utils.uuid() end
          local idx = nil
          for i, m in ipairs(history_messages) do
            if m.uuid == msg.uuid then
              idx = i
              break
            end
          end
          if idx ~= nil then
            history_messages[idx] = msg
          else
            table.insert(history_messages, msg)
          end
        end
      end,
      on_stop = function(stop_opts)
        if stop_opts.error ~= nil then
          Utils.error(string.format("generate todos failed: %s", vim.inspect(stop_opts.error)))
          return
        end
        if stop_opts.reason == "tool_use" then
          local pending_tools = History.get_pending_tools(history_messages)
          for _, pending_tool in ipairs(pending_tools) do
            if pending_tool.state == "generated" and pending_tool.name == "add_todos" then
              local result = LLMTools.process_tool_use(tools, pending_tool, {
                session_ctx = {},
                on_complete = function() cb() end,
                tool_use_id = pending_tool.id,
              })
              if result ~= nil then cb() end
            end
          end
        else
          cb()
        end
      end,
    },
  })
end

---@class avante.AgentLoopOptions
---@field system_prompt string
---@field user_input string
---@field tools AvanteLLMTool[]
---@field on_complete fun(error: string | nil): nil
---@field session_ctx? table
---@field on_tool_log? fun(tool_id: string, tool_name: string, log: string, state: AvanteLLMToolUseState): nil
---@field on_start? fun(): nil
---@field on_chunk? fun(chunk: string): nil
---@field on_messages_add? fun(messages: avante.HistoryMessage[]): nil

---@param opts avante.AgentLoopOptions
function M.agent_loop(opts)
  local messages = {}
  table.insert(messages, { role = "user", content = "<task>" .. opts.user_input .. "</task>" })

  local memory_content = nil
  local history_messages = {}
  local function no_op() end
  local session_ctx = opts.session_ctx or {}

  local stream_options = {
    ask = true,
    memory = memory_content,
    code_lang = "unknown",
    provider = Providers[Config.provider],
    get_history_messages = function() return history_messages end,
    on_tool_log = opts.on_tool_log or no_op,
    on_messages_add = function(msgs)
      msgs = vim.islist(msgs) and msgs or { msgs }
      for _, msg in ipairs(msgs) do
        local idx = nil
        for i, m in ipairs(history_messages) do
          if m.uuid == msg.uuid then
            idx = i
            break
          end
        end
        if idx ~= nil then
          history_messages[idx] = msg
        else
          table.insert(history_messages, msg)
        end
      end
      if opts.on_messages_add then opts.on_messages_add(msgs) end
    end,
    session_ctx = session_ctx,
    prompt_opts = {
      system_prompt = opts.system_prompt,
      tools = opts.tools,
      messages = messages,
    },
    on_start = opts.on_start or no_op,
    on_chunk = opts.on_chunk or no_op,
    on_stop = function(stop_opts)
      if stop_opts.error ~= nil then
        local err = string.format("dispatch_agent failed: %s", vim.inspect(stop_opts.error))
        opts.on_complete(err)
        return
      end
      opts.on_complete(nil)
    end,
  }

  local function on_memory_summarize(pending_compaction_history_messages)
    local compaction_history_message_uuids = {}
    for _, msg in ipairs(pending_compaction_history_messages or {}) do
      compaction_history_message_uuids[msg.uuid] = true
    end
    M.summarize_memory(memory_content, pending_compaction_history_messages or {}, function(memory)
      if memory then stream_options.memory = memory.content end
      local new_history_messages = {}
      for _, msg in ipairs(history_messages) do
        if not compaction_history_message_uuids[msg.uuid] then table.insert(new_history_messages, msg) end
      end
      history_messages = new_history_messages
      M._stream(stream_options)
    end)
  end

  stream_options.on_memory_summarize = on_memory_summarize

  M._stream(stream_options)
end

---@param opts AvanteGeneratePromptsOptions
---@return AvantePromptOptions
function M.generate_prompts(opts)
  local project_instruction_file = Config.instructions_file or "avante.md"
  local project_root = Utils.root.get()
  local instruction_file_path = PPath:new(project_root, project_instruction_file)

  if instruction_file_path:exists() then
    local lines = Utils.read_file_from_buf_or_disk(instruction_file_path:absolute())
    local instruction_content = lines and table.concat(lines, "\n") or ""

    if instruction_content then opts.instructions = (opts.instructions or "") .. "\n" .. instruction_content end
  end

  local mode = opts.mode or Config.mode

  -- Check if the instructions contains an image path
  local image_paths = {}
  if opts.prompt_opts and opts.prompt_opts.image_paths then
    image_paths = vim.list_extend(image_paths, opts.prompt_opts.image_paths)
  end

  Path.prompts.initialize(Path.prompts.get_templates_dir(project_root), project_root)

  local system_info = Utils.get_system_info()

  local selected_files = opts.selected_files or {}
  if opts.selected_filepaths then
    for _, filepath in ipairs(opts.selected_filepaths) do
      local lines, error = Utils.read_file_from_buf_or_disk(filepath)
      if error ~= nil then
        Utils.error("error reading file: " .. error)
      else
        local content = table.concat(lines or {}, "\n")
        local filetype = Utils.get_filetype(filepath)
        table.insert(selected_files, { path = filepath, content = content, file_type = filetype })
      end
    end
  end

  local viewed_files = {}
  if opts.history_messages then
    for _, message in ipairs(opts.history_messages) do
      local use = History.Helpers.get_tool_use_data(message)
      if use and use.name == "view" and use.input.path then
        local uniform_path = Utils.uniform_path(use.input.path)
        viewed_files[uniform_path] = use.id
      end
    end
  end

  selected_files = vim.iter(selected_files):filter(function(file) return viewed_files[file.path] == nil end):totable()

  local is_acp_provider = false
  if not opts.provider then is_acp_provider = Config.acp_providers[Config.provider] ~= nil end
  local model_name = "unknown"
  local context_window = nil
  local use_react_prompt = false
  if not is_acp_provider then
    local provider = opts.provider or Providers[Config.provider]
    model_name = provider.model or "unknown"
    local provider_conf = Providers.parse_config(provider)
    use_react_prompt = provider_conf.use_ReAct_prompt
    context_window = provider.context_window
  end

  local template_opts = {
    ask = opts.ask, -- TODO: add mode without ask instruction
    code_lang = opts.code_lang,
    selected_files = selected_files,
    selected_code = opts.selected_code,
    recently_viewed_files = opts.recently_viewed_files,
    project_context = opts.project_context,
    diagnostics = opts.diagnostics,
    system_info = system_info,
    model_name = model_name,
    memory = opts.memory,
    enable_fastapply = Config.behaviour.enable_fastapply,
    use_react_prompt = use_react_prompt,
  }

  -- Removed the original todos processing logic, now handled in context_messages

  local system_prompt
  if opts.prompt_opts and opts.prompt_opts.system_prompt then
    system_prompt = opts.prompt_opts.system_prompt
  else
    system_prompt = Path.prompts.render_mode(mode, template_opts)
  end

  if Config.system_prompt ~= nil then
    local custom_system_prompt
    if type(Config.system_prompt) == "function" then custom_system_prompt = Config.system_prompt() end
    if type(Config.system_prompt) == "string" then custom_system_prompt = Config.system_prompt end
    if custom_system_prompt ~= nil and custom_system_prompt ~= "" and custom_system_prompt ~= "null" then
      system_prompt = system_prompt .. "\n\n" .. custom_system_prompt
    end
  end

  ---@type AvanteLLMMessage[]
  local context_messages = {}
  if opts.prompt_opts and opts.prompt_opts.messages then
    context_messages = vim.list_extend(context_messages, opts.prompt_opts.messages)
  end

  if opts.project_context ~= nil and opts.project_context ~= "" and opts.project_context ~= "null" then
    local project_context = Path.prompts.render_file("_project.avanterules", template_opts)
    if project_context ~= "" then
      table.insert(context_messages, { role = "user", content = project_context, visible = false, is_context = true })
    end
  end

  if opts.diagnostics ~= nil and opts.diagnostics ~= "" and opts.diagnostics ~= "null" then
    local diagnostics = Path.prompts.render_file("_diagnostics.avanterules", template_opts)
    if diagnostics ~= "" then
      table.insert(context_messages, { role = "user", content = diagnostics, visible = false, is_context = true })
    end
  end

  if #selected_files > 0 or opts.selected_code ~= nil then
    local code_context = Path.prompts.render_file("_context.avanterules", template_opts)
    if code_context ~= "" then
      table.insert(context_messages, { role = "user", content = code_context, visible = false, is_context = true })
    end
  end

  if opts.memory ~= nil and opts.memory ~= "" and opts.memory ~= "null" then
    local memory = Path.prompts.render_file("_memory.avanterules", template_opts)
    if memory ~= "" then
      table.insert(context_messages, { role = "user", content = memory, visible = false, is_context = true })
    end
  end

  local pending_compaction_history_messages = {}
  if opts.prompt_opts and opts.prompt_opts.pending_compaction_history_messages then
    pending_compaction_history_messages =
      vim.list_extend(pending_compaction_history_messages, opts.prompt_opts.pending_compaction_history_messages)
  end

  if context_window and context_window > 0 then
    Utils.debug("Context window", context_window)
    if opts.get_tokens_usage then
      local tokens_usage = opts.get_tokens_usage()
      if tokens_usage and tokens_usage.prompt_tokens ~= nil and tokens_usage.completion_tokens ~= nil then
        local target_tokens = context_window * 0.9
        local tokens_count = tokens_usage.prompt_tokens + tokens_usage.completion_tokens
        Utils.debug("Tokens count", tokens_count)
        if tokens_count > target_tokens then pending_compaction_history_messages = opts.history_messages end
      end
    end
  end

  ---@type AvanteLLMMessage[]
  local messages = vim.deepcopy(context_messages)
  for _, msg in ipairs(opts.history_messages or {}) do
    local message = msg.message
    if msg.is_user_submission then
      message = vim.deepcopy(message)
      local content = message.content
      if Config.mode == "agentic" then
        if type(content) == "string" then
          message.content = "<task>" .. content .. "</task>"
        elseif type(content) == "table" then
          for idx, item in ipairs(content) do
            if type(item) == "string" then
              item = "<task>" .. item .. "</task>"
              content[idx] = item
            elseif type(item) == "table" and item.type == "text" then
              item.content = "<task>" .. item.content .. "</task>"
              content[idx] = item
            end
          end
        end
      end
    end
    table.insert(messages, message)
  end

  messages = vim
    .iter(messages)
    :filter(function(msg) return type(msg.content) ~= "string" or msg.content ~= "" end)
    :totable()

  if opts.instructions ~= nil and opts.instructions ~= "" then
    messages = vim.list_extend(messages, { { role = "user", content = opts.instructions } })
  end

  if opts.get_todos then
    local todos = opts.get_todos()
    if todos and #todos > 0 then
      -- Remove existing todos-related messages - use more precise <todos> tag matching
      messages = vim
        .iter(messages)
        :filter(function(msg)
          if not msg.content or type(msg.content) ~= "string" then return true end
          -- Only filter out messages that start with <todos> and end with </todos> to avoid accidentally deleting other messages
          return not msg.content:match("^<todos>.*</todos>$")
        end)
        :totable()

      -- Add the latest todos to the end of messages, wrapped in <todos> tags
      local todos_content = vim.json.encode(todos)
      table.insert(messages, {
        role = "user",
        content = "<todos>\n" .. todos_content .. "\n</todos>",
        visible = false,
        is_context = true,
      })
    end
  end

  opts.session_ctx = opts.session_ctx or {}
  opts.session_ctx.system_prompt = system_prompt
  opts.session_ctx.messages = messages

  local tools = {}
  if opts.tools then tools = vim.list_extend(tools, opts.tools) end
  if opts.prompt_opts and opts.prompt_opts.tools then tools = vim.list_extend(tools, opts.prompt_opts.tools) end

  -- Set tools to nil if empty to avoid sending empty arrays to APIs that require
  -- tools to be either non-existent or have at least one item
  if #tools == 0 then tools = nil end

  local agents_rules = Prompts.get_agents_rules_prompt()
  if agents_rules then system_prompt = system_prompt .. "\n\n" .. agents_rules end
  local cursor_rules = Prompts.get_cursor_rules_prompt(selected_files)
  if cursor_rules then system_prompt = system_prompt .. "\n\n" .. cursor_rules end

  ---@type AvantePromptOptions
  return {
    system_prompt = system_prompt,
    messages = messages,
    image_paths = image_paths,
    tools = tools,
    pending_compaction_history_messages = pending_compaction_history_messages,
  }
end

---@param opts AvanteGeneratePromptsOptions
---@return integer
function M.calculate_tokens(opts)
  if Config.acp_providers[Config.provider] then return 0 end
  local prompt_opts = M.generate_prompts(opts)
  local tokens = Utils.tokens.calculate_tokens(prompt_opts.system_prompt)
  for _, message in ipairs(prompt_opts.messages) do
    tokens = tokens + Utils.tokens.calculate_tokens(message.content)
  end
  return tokens
end

local parse_headers = function(headers_file)
  local headers = {}
  local file = io.open(headers_file, "r")
  if file then
    for line in file:lines() do
      line = line:gsub("\r$", "")
      local key, value = line:match("^%s*(.-)%s*:%s*(.*)$")
      if key and value then headers[key] = value end
    end
    if Config.debug then
      -- Original header file was deleted by plenary.nvim
      -- see https://github.com/nvim-lua/plenary.nvim/blob/b9fd5226c2f76c951fc8ed5923d85e4de065e509/lua/plenary/curl.lua#L268
      local debug_headers_file = headers_file .. ".log"
      Utils.debug("curl response headers file:", debug_headers_file)
      local debug_file = io.open(debug_headers_file, "a")
      if debug_file then
        file:seek("set")
        debug_file:write(file:read("*all"))
        debug_file:close()
      end
    end
    file:close()
  end
  return headers
end

---@param opts avante.CurlOpts
function M.curl(opts)
  local provider = opts.provider
  local prompt_opts = opts.prompt_opts
  local handler_opts = opts.handler_opts

  local orig_on_stop = handler_opts.on_stop
  local stopped = false
  ---@param stop_opts AvanteLLMStopCallbackOptions
  handler_opts.on_stop = function(stop_opts)
    if stop_opts and not stop_opts.streaming_tool_use then
      if stopped then return end
      stopped = true
    end
    if orig_on_stop then return orig_on_stop(stop_opts) end
  end

  ---@type AvanteCurlOutput
  local spec = provider:parse_curl_args(prompt_opts)

  ---@type string
  local current_event_state = nil
  local turn_ctx = {}
  turn_ctx.turn_id = Utils.uuid()

  local response_body = ""
  ---@param line string
  local function parse_stream_data(line)
    local event = line:match("^event:%s*(.+)$")
    if event then
      current_event_state = event
      return
    end
    local data_match = line:match("^data:%s*(.+)$")
    if data_match then
      response_body = ""
      provider:parse_response(turn_ctx, data_match, current_event_state, handler_opts)
    else
      response_body = response_body .. line
      local ok, jsn = pcall(vim.json.decode, response_body)
      if ok then
        if jsn.error then
          handler_opts.on_stop({ reason = "error", error = jsn.error })
        else
          provider:parse_response(turn_ctx, response_body, current_event_state, handler_opts)
        end
        response_body = ""
      end
    end
  end

  local function parse_response_without_stream(data)
    provider:parse_response_without_stream(data, current_event_state, handler_opts)
  end

  local completed = false

  local active_job ---@type Job|nil

  local temp_file = fn.tempname()
  local curl_body_file = temp_file .. "-request-body.json"
  local resp_body_file = temp_file .. "-response-body.txt"
  local headers_file = temp_file .. "-response-headers.txt"

  -- Check if this is a multipart form request (specifically for watsonx)
  local is_multipart_form = spec.headers and spec.headers["Content-Type"] == "multipart/form-data"
  local curl_options

  if is_multipart_form then
    -- For multipart form data, use the form parameter
    -- spec.body should be a table with form field data
    curl_options = {
      headers = spec.headers,
      proxy = spec.proxy,
      insecure = spec.insecure,
      form = spec.body,
      raw = spec.rawArgs,
    }
  else
    -- For regular JSON requests, encode as JSON and write to file
    local json_content = vim.json.encode(spec.body)
    fn.writefile(vim.split(json_content, "\n"), curl_body_file)
    curl_options = {
      headers = spec.headers,
      proxy = spec.proxy,
      insecure = spec.insecure,
      body = curl_body_file,
      raw = spec.rawArgs,
    }
  end

  Utils.debug("curl request body file:", curl_body_file)
  Utils.debug("curl response body file:", resp_body_file)

  local function cleanup()
    if Config.debug then return end
    vim.schedule(function()
      fn.delete(curl_body_file)
      pcall(fn.delete, resp_body_file)
    end)
  end

  local headers_reported = false

  local started_job, new_active_job = pcall(
    curl.post,
    spec.url,
    vim.tbl_extend("force", curl_options, {
      dump = { "-D", headers_file },
      stream = function(err, data, _)
        if not headers_reported and opts.on_response_headers then
          headers_reported = true
          opts.on_response_headers(parse_headers(headers_file))
        end
        if err then
          completed = true
          handler_opts.on_stop({ reason = "error", error = err })
          return
        end
        if not data then return end
        if Config.debug then
          if type(data) == "string" then
            local file = io.open(resp_body_file, "a")
            if file then
              file:write(data .. "\n")
              file:close()
            end
          end
        end
        vim.schedule(function()
          if provider.parse_stream_data ~= nil then
            provider:parse_stream_data(turn_ctx, data, handler_opts)
          else
            parse_stream_data(data)
          end
        end)
      end,
      on_error = function(err)
        if err.exit == 23 then
          local xdg_runtime_dir = os.getenv("XDG_RUNTIME_DIR")
          if not xdg_runtime_dir or fn.isdirectory(xdg_runtime_dir) == 0 then
            Utils.error(
              "$XDG_RUNTIME_DIR="
                .. xdg_runtime_dir
                .. " is set but does not exist. curl could not write output. Please make sure it exists, or unset.",
              { title = "Avante" }
            )
          elseif not uv.fs_access(xdg_runtime_dir, "w") then
            Utils.error(
              "$XDG_RUNTIME_DIR="
                .. xdg_runtime_dir
                .. " exists but is not writable. curl could not write output. Please make sure it is writable, or unset.",
              { title = "Avante" }
            )
          end
        end

        active_job = nil
        if not completed then
          completed = true
          cleanup()
          handler_opts.on_stop({ reason = "error", error = err })
        end
      end,
      callback = function(result)
        active_job = nil
        cleanup()
        local headers_map = vim.iter(result.headers):fold({}, function(acc, value)
          local pieces = vim.split(value, ":")
          local key = pieces[1]
          local remain = vim.list_slice(pieces, 2)
          if not remain then return acc end
          local val = Utils.trim_spaces(table.concat(remain, ":"))
          acc[key] = val
          return acc
        end)
        if result.status >= 400 then
          if provider.on_error then
            provider.on_error(result)
          else
            Utils.error("API request failed with status " .. result.status, { once = true, title = "Avante" })
          end
          local retry_after = 10
          if headers_map["retry-after"] then retry_after = tonumber(headers_map["retry-after"]) or 10 end
          if result.status == 429 then
            handler_opts.on_stop({ reason = "rate_limit", retry_after = retry_after })
            return
          end
          vim.schedule(function()
            if not completed then
              completed = true
              handler_opts.on_stop({
                reason = "error",
                error = "API request failed with status " .. result.status .. ". Body: " .. vim.inspect(result.body),
              })
            end
          end)
        end

        -- If stream is not enabled, then handle the response here
        if provider:is_disable_stream() and result.status == 200 then
          vim.schedule(function()
            completed = true
            parse_response_without_stream(result.body)
          end)
        end

        if result.status == 200 and spec.url:match("https://openrouter.ai") then
          local content_type = headers_map["content-type"]
          if content_type and content_type:match("text/html") then
            handler_opts.on_stop({
              reason = "error",
              error = "Your openrouter endpoint setting is incorrect, please set it to https://openrouter.ai/api/v1",
            })
          end
        end
      end,
    })
  )

  if not started_job then
    local error_msg = vim.inspect(new_active_job)
    Utils.error("Failed to make LLM request: " .. error_msg)
    handler_opts.on_stop({ reason = "error", error = error_msg })
    return
  end
  active_job = new_active_job

  api.nvim_create_autocmd("User", {
    group = group,
    pattern = M.CANCEL_PATTERN,
    once = true,
    callback = function()
      -- Error: cannot resume dead coroutine
      if active_job then
        -- Mark as completed first to prevent error handler from running
        completed = true

        -- 检查 active_job 的状态
        local job_is_alive = pcall(function() return active_job:is_closing() == false end)

        -- 只有当 job 仍然活跃时才尝试关闭它
        if job_is_alive then
          -- Attempt to shutdown the active job, but ignore any errors
          xpcall(function() active_job:shutdown() end, function(err)
            Utils.debug("Ignored error during job shutdown: " .. vim.inspect(err))
            return err
          end)
        else
          Utils.debug("Job already closed, skipping shutdown")
        end

        Utils.debug("LLM request cancelled")
        active_job = nil

        -- Clean up and notify of cancellation
        cleanup()
        vim.schedule(function() handler_opts.on_stop({ reason = "cancelled" }) end)
      end
    end,
  })

  return active_job
end

local retry_timer = nil
local abort_retry_timer = false
local function stop_retry_timer()
  if retry_timer then
    retry_timer:stop()
    pcall(function() retry_timer:close() end)
    retry_timer = nil
  end
end

-- Intelligently truncate chat history for session recovery to avoid token limits
---@param history_messages table[]
---@return table[]
local function truncate_history_for_recovery(history_messages)
  if not history_messages or #history_messages == 0 then return {} end

  -- Get configuration parameters with validation and sensible defaults
  local recovery_config = Config.session_recovery or {}
  local MAX_RECOVERY_MESSAGES = math.max(1, math.min(recovery_config.max_history_messages or 20, 50)) -- Increased from 10 to 20
  local MAX_MESSAGE_LENGTH = math.max(100, math.min(recovery_config.max_message_length or 1000, 10000))

  -- Keep recent messages starting from the newest
  local truncated = {}
  local count = 0

  -- CRITICAL: For session recovery, prioritize keeping conversation pairs (user+assistant)
  -- This preserves the full context of recent interactions
  local conversation_pairs = {}
  local last_user_message = nil

  for i = #history_messages, 1, -1 do
    local message = history_messages[i]
    if message and message.message and message.message.content then
      local role = message.message.role

      -- Build conversation pairs for better context preservation
      if role == "user" then
        last_user_message = message
      elseif role == "assistant" and last_user_message then
        -- Found a complete conversation pair
        table.insert(conversation_pairs, 1, { user = last_user_message, assistant = message })
        last_user_message = nil
      end
    end
  end

  -- Add complete conversation pairs first (better context preservation)
  for _, pair in ipairs(conversation_pairs) do
    if count >= MAX_RECOVERY_MESSAGES then break end

    -- Add user message
    table.insert(truncated, 1, pair.user)
    count = count + 1

    if count < MAX_RECOVERY_MESSAGES then
      -- Add assistant response
      table.insert(truncated, 1, pair.assistant)
      count = count + 1
    end
  end

  -- Add remaining individual messages if space allows
  for i = #history_messages, 1, -1 do
    if count >= MAX_RECOVERY_MESSAGES then break end

    local message = history_messages[i]
    if message and message.message and message.message.content then
      -- Skip if already added as part of conversation pair
      local already_added = false
      for _, added_msg in ipairs(truncated) do
        if added_msg.uuid == message.uuid then
          already_added = true
          break
        end
      end

      if not already_added then
        -- Prioritize user messages and important assistant replies, skip verbose tool call results
        local content = message.message.content
        local role = message.message.role

        -- Skip overly verbose tool call results with multiple code blocks
        if
          role == "assistant"
          and type(content) == "string"
          and content:match("```.*```.*```")
          and #content > MAX_MESSAGE_LENGTH * 2
        then
          goto continue
        end

        -- Handle string content
        if type(content) == "string" then
          if #content > MAX_MESSAGE_LENGTH then
            -- Truncate overly long messages
            local truncated_message = vim.deepcopy(message)
            truncated_message.message.content = content:sub(1, MAX_MESSAGE_LENGTH) .. "...[truncated]"
            table.insert(truncated, 1, truncated_message)
          else
            table.insert(truncated, 1, message)
          end
        -- Handle table content (multimodal messages)
        elseif type(content) == "table" then
          local truncated_message = vim.deepcopy(message)
          -- Safely handle table content
          if truncated_message.message.content and type(truncated_message.message.content) == "table" then
            for j, item in ipairs(truncated_message.message.content) do
              -- Handle various content item types
              if type(item) == "string" and #item > MAX_MESSAGE_LENGTH then
                truncated_message.message.content[j] = item:sub(1, MAX_MESSAGE_LENGTH) .. "...[truncated]"
              elseif
                type(item) == "table"
                and item.text
                and type(item.text) == "string"
                and #item.text > MAX_MESSAGE_LENGTH
              then
                -- Handle {type="text", text="..."} format
                item.text = item.text:sub(1, MAX_MESSAGE_LENGTH) .. "...[truncated]"
              end
            end
          end
          table.insert(truncated, 1, truncated_message)
        else
          table.insert(truncated, 1, message)
        end

        count = count + 1
      end
    end

    ::continue::
  end

  return truncated
end
---@param opts AvanteLLMStreamOptions
function M._stream_acp(opts)
  Utils.debug("use ACP", Config.provider)
  ---@type table<string, avante.HistoryMessage>
  local tool_call_messages = {}
  ---@type avante.HistoryMessage
  local last_tool_call_message = nil
  local acp_provider = Config.acp_providers[Config.provider]
  local prev_text_message_content = ""
  local on_messages_add = function(messages)
    if opts.on_chunk then
      for _, message in ipairs(messages) do
        if message.message.role == "assistant" and type(message.message.content) == "string" then
          local chunk = message.message.content:sub(#prev_text_message_content + 1)
          opts.on_chunk(chunk)
          prev_text_message_content = message.message.content
        end
      end
    end
    if opts.on_messages_add then
      opts.on_messages_add(messages)
      vim.schedule(function() vim.cmd("redraw") end)
    end
  end
  local function add_tool_call_message(update)
    local message = History.Message:new("assistant", {
      type = "tool_use",
      id = update.toolCallId,
      name = update.kind,
      input = update.rawInput or {},
    })
    last_tool_call_message = message
    message.acp_tool_call = update
    if update.status == "pending" or update.status == "in_progress" then message.is_calling = true end
    tool_call_messages[update.toolCallId] = message
    if update.rawInput then
      local description = update.rawInput.description
      if description then
        message.tool_use_logs = message.tool_use_logs or {}
        table.insert(message.tool_use_logs, description)
      end
    end
    on_messages_add({ message })
    return message
  end
  local acp_client = opts.acp_client
  if not acp_client then
    local acp_config = vim.tbl_deep_extend("force", acp_provider, {
      ---@type ACPHandlers
      handlers = {
        on_session_update = function(update)
          if update.sessionUpdate == "plan" then
            local todos = {}
            for idx, entry in ipairs(update.entries) do
              local status = "todo"
              if entry.status == "in_progress" then status = "doing" end
              if entry.status == "completed" then status = "done" end
              ---@type avante.TODO
              local todo = {
                id = tostring(idx),
                content = entry.content,
                status = status,
                priority = entry.priority,
              }
              table.insert(todos, todo)
            end
            vim.schedule(function()
              if opts.update_todos then opts.update_todos(todos) end
            end)
            return
          end
          if update.sessionUpdate == "agent_message_chunk" then
            if update.content.type == "text" then
              if opts.get_history_messages then
                local messages = opts.get_history_messages()
                local last_message = messages[#messages]
                if last_message and last_message.message.role == "assistant" then
                  local has_text = false
                  local content = last_message.message.content
                  if type(content) == "string" then
                    last_message.message.content = last_message.message.content .. update.content.text
                    has_text = true
                  elseif type(content) == "table" then
                    for idx, item in ipairs(content) do
                      if type(item) == "string" then
                        content[idx] = item .. update.content.text
                        has_text = true
                      end
                      if type(item) == "table" and item.type == "text" then
                        item.text = item.text .. update.content.text
                        has_text = true
                      end
                    end
                  end
                  if has_text then
                    on_messages_add({ last_message })
                    return
                  end
                end
              end
              local message = History.Message:new("assistant", update.content.text)
              on_messages_add({ message })
            end
          end
          if update.sessionUpdate == "agent_thought_chunk" then
            if update.content.type == "text" then
              local message = History.Message:new("assistant", {
                type = "thinking",
                thinking = update.content.text,
              })
              on_messages_add({ message })
            end
          end
          if update.sessionUpdate == "tool_call" then add_tool_call_message(update) end
          if update.sessionUpdate == "tool_call_update" then
            local tool_call_message = tool_call_messages[update.toolCallId]
            if not tool_call_message then
              tool_call_message = History.Message:new("assistant", {
                type = "tool_use",
                id = update.toolCallId,
                name = "",
              })
              tool_call_messages[update.toolCallId] = tool_call_message
              tool_call_message.acp_tool_call = update
            end
            if tool_call_message.acp_tool_call then
              if update.content and next(update.content) == nil then update.content = nil end
              tool_call_message.acp_tool_call = vim.tbl_deep_extend("force", tool_call_message.acp_tool_call, update)
            end
            tool_call_message.tool_use_logs = tool_call_message.tool_use_logs or {}
            tool_call_message.tool_use_log_lines = tool_call_message.tool_use_log_lines or {}
            local tool_result_message
            if update.status == "pending" or update.status == "in_progress" then
              tool_call_message.is_calling = true
              tool_call_message.state = "generating"
            else
              tool_call_message.is_calling = false
              tool_call_message.state = "generated"
              tool_result_message = History.Message:new("assistant", {
                type = "tool_result",
                tool_use_id = update.toolCallId,
                content = nil,
                is_error = update.status == "failed",
                is_user_declined = update.status == "cancelled",
              })
            end
            local messages = { tool_call_message }
            if tool_result_message then table.insert(messages, tool_result_message) end
            on_messages_add(messages)
          end
        end,
        on_request_permission = function(tool_call, options, callback)
          local sidebar = require("avante").get()
          if not sidebar then
            Utils.error("Avante sidebar not found")
            return
          end
          ---@cast tool_call avante.acp.ToolCall
          local items = vim
            .iter(options)
            :map(function(item)
              local icon = item.kind == "allow_once" and "" or ""
              if item.kind == "allow_always" then icon = "" end
              local hl = nil
              if item.kind == "reject_once" or item.kind == "reject_always" then
                hl = Highlights.BUTTON_DANGER_HOVER
              end
              return {
                id = item.optionId,
                name = item.name,
                icon = icon,
                hl = hl,
              }
            end)
            :totable()
          sidebar.permission_button_options = items
          sidebar.permission_handler = function(id)
            callback(id)
            sidebar.scroll = true
            sidebar.permission_button_options = nil
            sidebar.permission_handler = nil
            sidebar._history_cache_invalidated = true
            sidebar:update_content("")
          end
          local message = tool_call_messages[tool_call.toolCallId]
          if not message then
            message = add_tool_call_message(tool_call)
          else
            if message.acp_tool_call then
              if tool_call.content and next(tool_call.content) == nil then tool_call.content = nil end
              message.acp_tool_call = vim.tbl_deep_extend("force", message.acp_tool_call, tool_call)
            end
          end
          on_messages_add({ message })
        end,
        on_read_file = function(path, line, limit, callback)
          local abs_path = Utils.to_absolute_path(path)
          local lines = Utils.read_file_from_buf_or_disk(abs_path)
          lines = lines or {}
          if line ~= nil and limit ~= nil then lines = vim.list_slice(lines, line, line + limit) end
          local content = table.concat(lines, "\n")
          if
            last_tool_call_message
            and last_tool_call_message.acp_tool_call
            and last_tool_call_message.acp_tool_call.kind == "read"
          then
            if
              last_tool_call_message.acp_tool_call.content
              and next(last_tool_call_message.acp_tool_call.content) == nil
            then
              last_tool_call_message.acp_tool_call.content = {
                {
                  type = "content",
                  content = {
                    type = "text",
                    text = content,
                  },
                },
              }
            end
          end
          callback(content)
        end,
        on_write_file = function(path, content, callback)
          local abs_path = Utils.to_absolute_path(path)
          local file = io.open(abs_path, "w")
          if file then
            file:write(content)
            file:close()
            local buffers = vim.tbl_filter(
              function(bufnr)
                return vim.api.nvim_buf_is_valid(bufnr)
                  and vim.fn.fnamemodify(vim.api.nvim_buf_get_name(bufnr), ":p")
                    == vim.fn.fnamemodify(abs_path, ":p")
              end,
              vim.api.nvim_list_bufs()
            )
            for _, buf in ipairs(buffers) do
              vim.api.nvim_buf_call(buf, function() vim.cmd("edit") end)
            end
            callback(nil)
            return
          end
          callback("Failed to write file: " .. abs_path)
        end,
      },
    })
    acp_client = ACPClient:new(acp_config)
    acp_client:connect()
<<<<<<< HEAD
    
    -- Register ACP client for global cleanup on exit (Fix Issue #2749)
    local client_id = "acp_" .. tostring(acp_client) .. "_" .. os.time()
    local ok, Avante = pcall(require, "avante")
    if ok and Avante.register_acp_client then
      Avante.register_acp_client(client_id, acp_client)
    end
    
=======
    -- If we create a new client and it does not support sesion loading,
    -- remove the old session
    if not acp_client.agent_capabilities.loadSession then opts.acp_session_id = nil end
>>>>>>> f092bb3e
    if opts.on_save_acp_client then opts.on_save_acp_client(acp_client) end
  end
  local session_id = opts.acp_session_id
  if not session_id then
    local project_root = Utils.root.get()
    local session_id_, err = acp_client:create_session(project_root, {})
    if err then
      opts.on_stop({ reason = "error", error = err })
      return
    end
    if not session_id_ then
      opts.on_stop({ reason = "error", error = "Failed to create session" })
      return
    end
    session_id = session_id_
    if opts.on_save_acp_session_id then opts.on_save_acp_session_id(session_id) end
  end
  local prompt = {}
  local donot_use_builtin_system_prompt = opts.history_messages ~= nil and #opts.history_messages > 0
  if donot_use_builtin_system_prompt then
    if opts.selected_filepaths then
      for _, filepath in ipairs(opts.selected_filepaths) do
        local abs_path = Utils.to_absolute_path(filepath)
        local file_name = vim.fn.fnamemodify(abs_path, ":t")
        local prompt_item = acp_client:create_resource_link_content("file://" .. abs_path, file_name)
        table.insert(prompt, prompt_item)
      end
    end
    if opts.selected_code then
      local prompt_item = {
        type = "text",
        text = string.format(
          "<selected_code>\n<path>%s</path>\n<snippet>%s</snippet>\n</selected_code>",
          opts.selected_code.path,
          opts.selected_code.content
        ),
      }
      table.insert(prompt, prompt_item)
    end
  end
  local history_messages = opts.history_messages or {}

  -- DEBUG: Log history message details
  Utils.debug("ACP history messages count: " .. #history_messages)
  for i, msg in ipairs(history_messages) do
    if msg and msg.message then
      Utils.debug(
        "History msg "
          .. i
          .. ": role="
          .. (msg.message.role or "unknown")
          .. ", has_content="
          .. tostring(msg.message.content ~= nil)
      )
      if msg.message.role == "assistant" then
        Utils.debug("Found assistant message " .. i .. ": " .. tostring(msg.message.content):sub(1, 100))
      end
    end
  end

  -- DEBUG: Log session recovery state
  Utils.debug(
    "Session recovery state: _is_session_recovery="
      .. tostring(rawget(opts, "_is_session_recovery"))
      .. ", acp_session_id="
      .. tostring(opts.acp_session_id)
  )

  -- CRITICAL: Enhanced session recovery with full context preservation
  if rawget(opts, "_is_session_recovery") and opts.acp_session_id then
    -- For session recovery, preserve full conversation context
    Utils.info("ACP session recovery: preserving full conversation context")

    -- Add all recent messages (both user and assistant) for better context
    local recent_messages = {}
    local recovery_config = Config.session_recovery or {}
    local include_history_count = recovery_config.include_history_count or 15 -- Default to 15 for better context

    -- Get recent messages from truncated history
    local start_idx = math.max(1, #history_messages - include_history_count + 1)
    Utils.debug("Including history from index " .. start_idx .. " to " .. #history_messages)

    for i = start_idx, #history_messages do
      local message = history_messages[i]
      if message and message.message then
        table.insert(recent_messages, message)
        Utils.debug("Adding message " .. i .. " to recent_messages: role=" .. (message.message.role or "unknown"))
      end
    end

    Utils.info("ACP recovery: including " .. #recent_messages .. " recent messages")

    -- DEBUG: Log what we're about to add to prompt
    for i, msg in ipairs(recent_messages) do
      if msg and msg.message then
        Utils.debug("Adding to prompt: " .. i .. " role=" .. (msg.message.role or "unknown"))
      end
    end

    -- CRITICAL: Add all recent messages to prompt for complete context
    for _, message in ipairs(recent_messages) do
      local role = message.message.role
      local content = message.message.content

      Utils.debug("Processing message: role=" .. (role or "unknown") .. ", content_type=" .. type(content))

      -- Format based on role
      local role_tag = role == "user" and "previous_user_message" or "previous_assistant_message"

      if type(content) == "table" then
        for _, item in ipairs(content) do
          if type(item) == "string" then
            table.insert(prompt, {
              type = "text",
              text = "<" .. role_tag .. ">" .. item .. "</" .. role_tag .. ">",
            })
            Utils.debug("Added assistant table content: " .. item:sub(1, 50) .. "...")
          elseif type(item) == "table" and item.type == "text" then
            table.insert(prompt, {
              type = "text",
              text = "<" .. role_tag .. ">" .. item.text .. "</" .. role_tag .. ">",
            })
            Utils.debug("Added assistant text content: " .. item.text:sub(1, 50) .. "...")
          end
        end
      else
        table.insert(prompt, {
          type = "text",
          text = "<" .. role_tag .. ">" .. content .. "</" .. role_tag .. ">",
        })
        if role == "assistant" then
          Utils.debug("Added assistant content: " .. tostring(content):sub(1, 50) .. "...")
        end
      end
    end

    -- Add context about session recovery with more detail
    if #recent_messages > 0 then
      table.insert(prompt, {
        type = "text",
        text = "<system_context>Continuing from previous ACP session with "
          .. #recent_messages
          .. " recent messages preserved for context</system_context>",
      })
    end
  elseif opts.acp_session_id then
    -- Original logic for non-recovery session continuation
    local recovery_config = Config.session_recovery or {}
    local include_history_count = recovery_config.include_history_count or 5
    local user_messages_added = 0

    for i = #history_messages, 1, -1 do
      local message = history_messages[i]
      if message.message.role == "user" and user_messages_added < include_history_count then
        local content = message.message.content
        if type(content) == "table" then
          for _, item in ipairs(content) do
            if type(item) == "string" then
              table.insert(prompt, {
                type = "text",
                text = "<previous_user_message>" .. item .. "</previous_user_message>",
              })
            elseif type(item) == "table" and item.type == "text" then
              table.insert(prompt, {
                type = "text",
                text = "<previous_user_message>" .. item.text .. "</previous_user_message>",
              })
            end
          end
        elseif type(content) == "string" then
          table.insert(prompt, {
            type = "text",
            text = "<previous_user_message>" .. content .. "</previous_user_message>",
          })
        end
        user_messages_added = user_messages_added + 1
      end
    end

    -- Add context about session recovery
    if user_messages_added > 0 then
      table.insert(prompt, {
        type = "text",
        text = "<system_context>Continuing from previous session with "
          .. user_messages_added
          .. " recent user messages</system_context>",
      })
    end
  else
    if donot_use_builtin_system_prompt then
      -- Include all user messages for better context preservation
      for _, message in ipairs(history_messages) do
        if message.message.role == "user" then
          local content = message.message.content
          if type(content) == "table" then
            for _, item in ipairs(content) do
              if type(item) == "string" then
                table.insert(prompt, {
                  type = "text",
                  text = item,
                })
              elseif type(item) == "table" and item.type == "text" then
                table.insert(prompt, {
                  type = "text",
                  text = item.text,
                })
              end
            end
          else
            table.insert(prompt, {
              type = "text",
              text = content,
            })
          end
        end
      end
    else
      local prompt_opts = M.generate_prompts(opts)
      table.insert(prompt, {
        type = "text",
        text = prompt_opts.system_prompt,
      })
      for _, message in ipairs(prompt_opts.messages) do
        if message.role == "user" then
          table.insert(prompt, {
            type = "text",
            text = message.content,
          })
        end
      end
    end
  end
  acp_client:send_prompt(session_id, prompt, function(_, err_)
    if err_ then
      -- ACP-specific session recovery: Check for session not found error
      -- Check for session recovery conditions
      local recovery_config = Config.session_recovery or {}
      local recovery_enabled = recovery_config.enabled ~= false -- Default enabled unless explicitly disabled

      local is_session_not_found = false
      if err_.code == -32603 and err_.data and err_.data.details then
        local details = err_.data.details
        -- Support both Claude format ("Session not found") and Gemini-CLI format ("Session not found: session-id")
        is_session_not_found = details == "Session not found" or details:match("^Session not found:")
      end

      if recovery_enabled and is_session_not_found and not rawget(opts, "_session_recovery_attempted") then
        -- Mark recovery attempt to prevent infinite loops
        rawset(opts, "_session_recovery_attempted", true)

        -- DEBUG: Log recovery attempt
        Utils.debug("Session recovery attempt detected, setting _session_recovery_attempted flag")

        -- Clear invalid session ID
        if opts.on_save_acp_session_id then
          opts.on_save_acp_session_id("") -- Use empty string instead of nil
        end

        -- Clear invalid session for recovery - let global cleanup handle ACP processes
        vim.schedule(function()
          opts.acp_client = nil
          opts.acp_session_id = nil
        end)

        -- CRITICAL: Preserve full history for better context retention
        -- Only truncate if explicitly configured to do so, otherwise keep full history
        local original_history = opts.history_messages or {}
        local truncated_history

        -- Check if history truncation is explicitly enabled
        local should_truncate = recovery_config.truncate_history ~= false -- Default to true for backward compatibility

        -- DEBUG: Log original history details
        Utils.debug("Original history for recovery: " .. #original_history .. " messages")
        for i, msg in ipairs(original_history) do
          if msg and msg.message then
            Utils.debug("Original history " .. i .. ": role=" .. (msg.message.role or "unknown"))
          end
        end

        if should_truncate and #original_history > 20 then -- Only truncate if history is long enough (20条)
          -- Safely call truncation function
          local ok, result = pcall(truncate_history_for_recovery, original_history)
          if ok then
            truncated_history = result
            Utils.info(
              "History truncated from "
                .. #original_history
                .. " to "
                .. #truncated_history
                .. " messages for recovery"
            )
          else
            Utils.warn("Failed to truncate history for recovery: " .. tostring(result))
            truncated_history = original_history -- Use full history as fallback
          end
        else
          -- Use full history for better context retention
          truncated_history = original_history
          Utils.debug("Using full history for session recovery: " .. #truncated_history .. " messages")
        end

        -- DEBUG: Log truncated history details
        Utils.debug("Truncated history for recovery: " .. #truncated_history .. " messages")
        for i, msg in ipairs(truncated_history) do
          if msg and msg.message then
            Utils.debug("Truncated history " .. i .. ": role=" .. (msg.message.role or "unknown"))
          end
        end

        opts.history_messages = truncated_history

        Utils.info(
          string.format(
            "Session expired, recovering with %d recent messages (from %d total)...",
            #truncated_history,
            #original_history
          )
        )

        -- CRITICAL: Use vim.schedule to move recovery out of fast event context
        -- This prevents E5560 errors by avoiding vim.fn calls in fast event context
        vim.schedule(function()
          Utils.debug("Session recovery: clearing old session ID and retrying...")

          -- Clean up recovery flags for fresh session state management
          rawset(opts, "_session_recovery_attempted", nil)

          -- Mark this as a recovery attempt to preserve history context
          rawset(opts, "_is_session_recovery", true)

          -- Update UI state if available
          if opts.on_state_change then opts.on_state_change("generating") end

          -- CRITICAL: Ensure history messages are preserved in recovery
          Utils.info("Session recovery retry with " .. #(opts.history_messages or {}) .. " history messages")

          -- DEBUG: Log recovery history details
          local recovery_history = opts.history_messages or {}
          Utils.debug("Recovery history messages: " .. #recovery_history)
          for i, msg in ipairs(recovery_history) do
            if msg and msg.message then
              Utils.debug("Recovery msg " .. i .. ": role=" .. (msg.message.role or "unknown"))
              if msg.message.role == "assistant" then
                Utils.debug("Recovery assistant content: " .. tostring(msg.message.content):sub(1, 100))
              end
            end
          end

          -- Retry with truncated history to rebuild context in new session
          M._stream_acp(opts)
        end)

        -- CRITICAL: Return immediately to prevent further processing in fast event context
        return
      end
      opts.on_stop({ reason = "error", error = err_ })
      return
    end
    opts.on_stop({ reason = "complete" })
  end)
end

---@param opts AvanteLLMStreamOptions
function M._stream(opts)
  -- Reset the cancellation flag at the start of a new request
  if LLMToolHelpers then LLMToolHelpers.is_cancelled = false end

  local acp_provider = Config.acp_providers[Config.provider]
  if acp_provider then return M._stream_acp(opts) end

  local provider = opts.provider or Providers[Config.provider]
  opts.session_ctx = opts.session_ctx or {}

  if not opts.session_ctx.on_messages_add then opts.session_ctx.on_messages_add = opts.on_messages_add end
  if not opts.session_ctx.on_state_change then opts.session_ctx.on_state_change = opts.on_state_change end
  if not opts.session_ctx.on_start then opts.session_ctx.on_start = opts.on_start end
  if not opts.session_ctx.on_chunk then opts.session_ctx.on_chunk = opts.on_chunk end
  if not opts.session_ctx.on_stop then opts.session_ctx.on_stop = opts.on_stop end
  if not opts.session_ctx.on_tool_log then opts.session_ctx.on_tool_log = opts.on_tool_log end
  if not opts.session_ctx.get_history_messages then
    opts.session_ctx.get_history_messages = opts.get_history_messages
  end

  ---@cast provider AvanteProviderFunctor

  local prompt_opts = M.generate_prompts(opts)

  if
    prompt_opts.pending_compaction_history_messages
    and #prompt_opts.pending_compaction_history_messages > 0
    and opts.on_memory_summarize
  then
    opts.on_memory_summarize(prompt_opts.pending_compaction_history_messages)
    return
  end

  local resp_headers = {}

  local function dispatch_cancel_message()
    local cancelled_text = "\n*[Request cancelled by user.]*\n"
    if opts.on_chunk then opts.on_chunk(cancelled_text) end
    if opts.on_messages_add then
      local message = History.Message:new("assistant", cancelled_text, {
        just_for_display = true,
      })
      opts.on_messages_add({ message })
    end
    return opts.on_stop({ reason = "cancelled" })
  end

  ---@type AvanteHandlerOptions
  local handler_opts = {
    on_messages_add = opts.on_messages_add,
    on_state_change = opts.on_state_change,
    update_tokens_usage = opts.update_tokens_usage,
    on_start = opts.on_start,
    on_chunk = opts.on_chunk,
    on_stop = function(stop_opts)
      if stop_opts.usage and opts.update_tokens_usage then opts.update_tokens_usage(stop_opts.usage) end

      ---@param tool_uses AvantePartialLLMToolUse[]
      ---@param tool_use_index integer
      ---@param tool_results AvanteLLMToolResult[]
      local function handle_next_tool_use(
        tool_uses,
        tool_use_messages,
        tool_use_index,
        tool_results,
        streaming_tool_use
      )
        if tool_use_index > #tool_uses then
          ---@type avante.HistoryMessage[]
          local messages = {}
          for _, tool_result in ipairs(tool_results) do
            messages[#messages + 1] = History.Message:new("user", {
              type = "tool_result",
              tool_use_id = tool_result.tool_use_id,
              content = tool_result.content,
              is_error = tool_result.is_error,
              is_user_declined = tool_result.is_user_declined,
            })
          end
          if opts.on_messages_add then opts.on_messages_add(messages) end
          local the_last_tool_use = tool_uses[#tool_uses]
          if the_last_tool_use and the_last_tool_use.name == "attempt_completion" then
            opts.on_stop({ reason = "complete" })
            return
          end
          local new_opts = vim.tbl_deep_extend("force", opts, {
            history_messages = opts.get_history_messages and opts.get_history_messages() or {},
          })
          if provider.get_rate_limit_sleep_time then
            local sleep_time = provider:get_rate_limit_sleep_time(resp_headers)
            if sleep_time and sleep_time > 0 then
              Utils.info("Rate limit reached. Sleeping for " .. sleep_time .. " seconds ...")
              vim.defer_fn(function() M._stream(new_opts) end, sleep_time * 1000)
              return
            end
          end
          if not streaming_tool_use then M._stream(new_opts) end
          return
        end
        local partial_tool_use = tool_uses[tool_use_index]
        local partial_tool_use_message = tool_use_messages[tool_use_index]
        ---@param result string | nil
        ---@param error string | nil
        local function handle_tool_result(result, error)
          partial_tool_use_message.is_calling = false
          if opts.on_messages_add then opts.on_messages_add({ partial_tool_use_message }) end
          -- Special handling for cancellation signal from tools
          if error == LLMToolHelpers.CANCEL_TOKEN then
            Utils.debug("Tool execution was cancelled by user")
            local cancelled_text = "\n*[Request cancelled by user during tool execution.]*\n"
            if opts.on_chunk then opts.on_chunk(cancelled_text) end
            if opts.on_messages_add then
              local message = History.Message:new("assistant", cancelled_text, {
                just_for_display = true,
              })
              opts.on_messages_add({ message })
            end
            return opts.on_stop({ reason = "cancelled" })
          end

          local is_user_declined = error and error:match("^User declined")
          local tool_result = {
            tool_use_id = partial_tool_use.id,
            content = error ~= nil and error or result,
            is_error = error ~= nil, -- Keep this as error to prevent processing as success
            is_user_declined = is_user_declined ~= nil,
          }
          table.insert(tool_results, tool_result)
          return handle_next_tool_use(tool_uses, tool_use_messages, tool_use_index + 1, tool_results)
        end
        local is_edit_tool_use = Utils.is_edit_tool_use(partial_tool_use)
        local support_streaming = false
        local llm_tool = vim.iter(prompt_opts.tools):find(function(tool) return tool.name == partial_tool_use.name end)
        if llm_tool then support_streaming = llm_tool.support_streaming == true end
        ---@type AvanteLLMToolFuncOpts
        local tool_use_opts = {
          session_ctx = opts.session_ctx,
          tool_use_id = partial_tool_use.id,
          streaming = partial_tool_use.state == "generating",
          on_complete = function() end,
        }
        if partial_tool_use.state == "generating" then
          if not is_edit_tool_use and not support_streaming then return end
          if type(partial_tool_use.input) == "table" then
            LLMTools.process_tool_use(prompt_opts.tools, partial_tool_use, tool_use_opts)
          end
          return
        end
        if streaming_tool_use then return end
        partial_tool_use_message.is_calling = true
        if opts.on_messages_add then opts.on_messages_add({ partial_tool_use_message }) end
        -- Either on_complete handles the tool result asynchronously or we receive the result and error synchronously when either is not nil
        local result, error = LLMTools.process_tool_use(prompt_opts.tools, partial_tool_use, {
          session_ctx = opts.session_ctx,
          on_log = opts.on_tool_log,
          set_tool_use_store = opts.set_tool_use_store,
          on_complete = handle_tool_result,
          tool_use_id = partial_tool_use.id,
        })
        if result ~= nil or error ~= nil then return handle_tool_result(result, error) end
      end
      if stop_opts.reason == "cancelled" then dispatch_cancel_message() end
      local history_messages = opts.get_history_messages and opts.get_history_messages({ all = true }) or {}
      local pending_tools, pending_tool_use_messages = History.get_pending_tools(history_messages)
      if stop_opts.reason == "complete" and Config.mode == "agentic" then
        local completed_attempt_completion_tool_use = nil
        for idx = #history_messages, 1, -1 do
          local message = history_messages[idx]
          if message.is_user_submission then break end
          local use = History.Helpers.get_tool_use_data(message)
          if use and use.name == "attempt_completion" then
            completed_attempt_completion_tool_use = message
            break
          end
        end
        local unfinished_todos = {}
        if opts.get_todos then
          local todos = opts.get_todos()
          unfinished_todos = vim.tbl_filter(
            function(todo) return todo.status ~= "done" and todo.status ~= "cancelled" end,
            todos
          )
        end
        local user_reminder_count = opts.session_ctx.user_reminder_count or 0
        if
          not completed_attempt_completion_tool_use
          and opts.on_messages_add
          and (user_reminder_count < 3 or #unfinished_todos > 0)
        then
          opts.session_ctx.user_reminder_count = user_reminder_count + 1
          Utils.debug("user reminder count", user_reminder_count)
          local message
          if #unfinished_todos > 0 then
            message = History.Message:new(
              "user",
              "<system-reminder>You should use tool calls to answer the question, for example, use update_todo_status if the task step is done or cancelled.</system-reminder>",
              {
                visible = false,
              }
            )
          else
            message = History.Message:new(
              "user",
              "<system-reminder>You should use tool calls to answer the question, for example, use attempt_completion if the job is done.</system-reminder>",
              {
                visible = false,
              }
            )
          end
          opts.on_messages_add({ message })
          local new_opts = vim.tbl_deep_extend("force", opts, {
            history_messages = opts.get_history_messages(),
          })
          if provider.get_rate_limit_sleep_time then
            local sleep_time = provider:get_rate_limit_sleep_time(resp_headers)
            if sleep_time and sleep_time > 0 then
              Utils.info("Rate limit reached. Sleeping for " .. sleep_time .. " seconds ...")
              vim.defer_fn(function() M._stream(new_opts) end, sleep_time * 1000)
              return
            end
          end
          M._stream(new_opts)
          return
        end
      end
      if stop_opts.reason == "tool_use" then
        opts.session_ctx.user_reminder_count = 0
        return handle_next_tool_use(pending_tools, pending_tool_use_messages, 1, {}, stop_opts.streaming_tool_use)
      end
      if stop_opts.reason == "rate_limit" then
        local message = opts.on_messages_add
          and History.Message:new(
            "assistant",
            "", -- Actual content will be set below
            {
              just_for_display = true,
            }
          )

        local retry_count = stop_opts.retry_after
        Utils.info("Rate limit reached. Retrying in " .. retry_count .. " seconds", { title = "Avante" })

        local function countdown()
          if abort_retry_timer then
            Utils.info("Retry aborted due to user requested cancellation.")
            stop_retry_timer()
            dispatch_cancel_message()
            return
          end

          local msg_content = "*[Rate limit reached. Retrying in " .. retry_count .. " seconds ...]*"
          if opts.on_chunk then
            -- Use ANSI escape codes to clear line and move cursor up only for subsequent updates
            local prefix = ""
            if retry_count < stop_opts.retry_after then prefix = [[\033[1A\033[K]] end
            opts.on_chunk(prefix .. "\n" .. msg_content .. "\n")
          end
          if opts.on_messages_add and message then
            message:update_content("\n\n" .. msg_content)
            opts.on_messages_add({ message })
          end

          if retry_count <= 0 then
            stop_retry_timer()

            Utils.info("Restarting stream after rate limit pause")
            M._stream(opts)
          else
            retry_count = retry_count - 1
          end
        end

        stop_retry_timer()
        retry_timer = uv.new_timer()
        if retry_timer then retry_timer:start(0, 1000, vim.schedule_wrap(function() countdown() end)) end
        return
      end
      return opts.on_stop(stop_opts)
    end,
  }

  return M.curl({
    provider = provider,
    prompt_opts = prompt_opts,
    handler_opts = handler_opts,
    on_response_headers = function(headers) resp_headers = headers end,
  })
end

local function _merge_response(first_response, second_response, opts)
  local prompt = "\n" .. Config.dual_boost.prompt
  prompt = prompt
    :gsub("{{[%s]*provider1_output[%s]*}}", function() return first_response end)
    :gsub("{{[%s]*provider2_output[%s]*}}", function() return second_response end)

  prompt = prompt .. "\n"

  if opts.instructions == nil then opts.instructions = "" end

  -- append this reference prompt to the prompt_opts messages at last
  opts.instructions = opts.instructions .. prompt

  M._stream(opts)
end

local function _collector_process_responses(collector, opts)
  if not collector[1] or not collector[2] then
    Utils.error("One or both responses failed to complete")
    return
  end
  _merge_response(collector[1], collector[2], opts)
end

local function _collector_add_response(collector, index, response, opts)
  collector[index] = response
  collector.count = collector.count + 1

  if collector.count == 2 then
    collector.timer:stop()
    _collector_process_responses(collector, opts)
  end
end

function M._dual_boost_stream(opts, Provider1, Provider2)
  Utils.debug("Starting Dual Boost Stream")

  local collector = {
    count = 0,
    responses = {},
    timer = uv.new_timer(),
    timeout_ms = Config.dual_boost.timeout,
  }

  -- Setup timeout
  collector.timer:start(
    collector.timeout_ms,
    0,
    vim.schedule_wrap(function()
      if collector.count < 2 then
        Utils.warn("Dual boost stream timeout reached")
        collector.timer:stop()
        -- Process whatever responses we have
        _collector_process_responses(collector, opts)
      end
    end)
  )

  -- Create options for both streams
  local function create_stream_opts(index)
    local response = ""
    return vim.tbl_extend("force", opts, {
      on_chunk = function(chunk)
        if chunk then response = response .. chunk end
      end,
      on_stop = function(stop_opts)
        if stop_opts.error then
          Utils.error(string.format("Stream %d failed: %s", index, stop_opts.error))
          return
        end
        Utils.debug(string.format("Response %d completed", index))
        _collector_add_response(collector, index, response, opts)
      end,
    })
  end

  -- Start both streams
  local success, err = xpcall(function()
    local opts1 = create_stream_opts(1)
    opts1.provider = Provider1
    M._stream(opts1)
    local opts2 = create_stream_opts(2)
    opts2.provider = Provider2
    M._stream(opts2)
  end, function(err) return err end)
  if not success then Utils.error("Failed to start dual_boost streams: " .. tostring(err)) end
end

---@param opts AvanteLLMStreamOptions
function M.stream(opts)
  local is_completed = false
  if opts.on_tool_log ~= nil then
    local original_on_tool_log = opts.on_tool_log
    opts.on_tool_log = vim.schedule_wrap(function(...)
      if not original_on_tool_log then return end
      return original_on_tool_log(...)
    end)
  end
  if opts.set_tool_use_store ~= nil then
    local original_set_tool_use_store = opts.set_tool_use_store
    opts.set_tool_use_store = vim.schedule_wrap(function(...)
      if not original_set_tool_use_store then return end
      return original_set_tool_use_store(...)
    end)
  end
  if opts.on_chunk ~= nil then
    local original_on_chunk = opts.on_chunk
    opts.on_chunk = vim.schedule_wrap(function(chunk)
      if is_completed then return end
      if original_on_chunk then return original_on_chunk(chunk) end
    end)
  end
  if opts.on_stop ~= nil then
    local original_on_stop = opts.on_stop
    opts.on_stop = vim.schedule_wrap(function(stop_opts)
      if is_completed then return end
      if stop_opts.reason == "complete" or stop_opts.reason == "error" or stop_opts.reason == "cancelled" then
        is_completed = true
      end
      return original_on_stop(stop_opts)
    end)
  end

  local valid_dual_boost_modes = {
    legacy = true,
  }

  opts.mode = opts.mode or Config.mode

  abort_retry_timer = false
  if Config.dual_boost.enabled and valid_dual_boost_modes[opts.mode] then
    M._dual_boost_stream(
      opts,
      Providers[Config.dual_boost.first_provider],
      Providers[Config.dual_boost.second_provider]
    )
  else
    M._stream(opts)
  end
end

function M.cancel_inflight_request()
  if LLMToolHelpers.is_cancelled ~= nil then LLMToolHelpers.is_cancelled = true end
  if LLMToolHelpers.confirm_popup ~= nil then
    LLMToolHelpers.confirm_popup:cancel()
    LLMToolHelpers.confirm_popup = nil
  end
  abort_retry_timer = true

  api.nvim_exec_autocmds("User", { pattern = M.CANCEL_PATTERN })
end

return M<|MERGE_RESOLUTION|>--- conflicted
+++ resolved
@@ -1180,7 +1180,6 @@
     })
     acp_client = ACPClient:new(acp_config)
     acp_client:connect()
-<<<<<<< HEAD
     
     -- Register ACP client for global cleanup on exit (Fix Issue #2749)
     local client_id = "acp_" .. tostring(acp_client) .. "_" .. os.time()
@@ -1189,11 +1188,9 @@
       Avante.register_acp_client(client_id, acp_client)
     end
     
-=======
     -- If we create a new client and it does not support sesion loading,
     -- remove the old session
     if not acp_client.agent_capabilities.loadSession then opts.acp_session_id = nil end
->>>>>>> f092bb3e
     if opts.on_save_acp_client then opts.on_save_acp_client(acp_client) end
   end
   local session_id = opts.acp_session_id
