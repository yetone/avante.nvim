--- conflicted
+++ resolved
@@ -1454,7 +1454,6 @@
     :totable()
 end
 
-<<<<<<< HEAD
 function Sidebar:clear(opts)
   local chat_history = Path.history.load(self.code.bufnr)
   if next(chat_history) ~= nil then
@@ -1473,12 +1472,6 @@
   if self.selected_code ~= nil then
     self.selected_code:unmount()
     self.selected_code = nil
-=======
-function Sidebar:create_selected_code_container()
-  if self.selected_code_container ~= nil then
-    self.selected_code_container:unmount()
-    self.selected_code_container = nil
->>>>>>> 9e0b5bf8
   end
 
   local selected_code_size = self:get_selected_code_size()
@@ -1791,15 +1784,10 @@
     api.nvim_feedkeys(api.nvim_replace_termcodes("<Esc>", true, false, true), "n", true)
   end
 
-<<<<<<< HEAD
   self.input:map("n", Config.mappings.submit.normal, on_submit)
   self.input:map("i", Config.mappings.submit.insert, on_submit)
   self.input:map("n", Config.mappings.sidebar.clear, function() self:clear() end)
   self.input:map("i", Config.mappings.sidebar.clear, function() self:clear() end)
-=======
-  self.input_container:map("n", Config.mappings.submit.normal, on_submit)
-  self.input_container:map("i", Config.mappings.submit.insert, on_submit)
->>>>>>> 9e0b5bf8
 
   api.nvim_set_option_value("filetype", "AvanteInput", { buf = self.input_container.bufnr })
 
@@ -2016,13 +2004,9 @@
     self:close()
   end)
 
-<<<<<<< HEAD
   self.result:map("n", Config.mappings.sidebar.clear, function() self:clear() end)
 
   self.result:map("n", "<Esc>", function()
-=======
-  self.result_container:map("n", "<Esc>", function()
->>>>>>> 9e0b5bf8
     Llm.cancel_inflight_request()
     self:close()
   end)
