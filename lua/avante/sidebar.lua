local api = vim.api
local fn = vim.fn

local Split = require("nui.split")
local event = require("nui.utils.autocmd").event

local PPath = require("plenary.path")
local Providers = require("avante.providers")
local Path = require("avante.path")
local Config = require("avante.config")
local Diff = require("avante.diff")
local Llm = require("avante.llm")
local Utils = require("avante.utils")
local PromptLogger = require("avante.utils.promptLogger")
local Highlights = require("avante.highlights")
local RepoMap = require("avante.repo_map")
local FileSelector = require("avante.file_selector")
local LLMTools = require("avante.llm_tools")
local History = require("avante.history")
local Render = require("avante.history.render")
local Line = require("avante.ui.line")
local LRUCache = require("avante.utils.lru_cache")
local logo = require("avante.utils.logo")
local ButtonGroupLine = require("avante.ui.button_group_line")

local RESULT_BUF_NAME = "AVANTE_RESULT"
local VIEW_BUFFER_UPDATED_PATTERN = "AvanteViewBufferUpdated"
local CODEBLOCK_KEYBINDING_NAMESPACE = api.nvim_create_namespace("AVANTE_CODEBLOCK_KEYBINDING")
local TOOL_MESSAGE_KEYBINDING_NAMESPACE = api.nvim_create_namespace("AVANTE_TOOL_MESSAGE_KEYBINDING")
local USER_REQUEST_BLOCK_KEYBINDING_NAMESPACE = api.nvim_create_namespace("AVANTE_USER_REQUEST_BLOCK_KEYBINDING")
local SELECTED_FILES_HINT_NAMESPACE = api.nvim_create_namespace("AVANTE_SELECTED_FILES_HINT")
local SELECTED_FILES_ICON_NAMESPACE = api.nvim_create_namespace("AVANTE_SELECTED_FILES_ICON")
local INPUT_HINT_NAMESPACE = api.nvim_create_namespace("AVANTE_INPUT_HINT")
local STATE_NAMESPACE = api.nvim_create_namespace("AVANTE_STATE")
local RESULT_BUF_HL_NAMESPACE = api.nvim_create_namespace("AVANTE_RESULT_BUF_HL")

local PRIORITY = (vim.hl or vim.highlight).priorities.user

local RESP_SEPARATOR = "-------"

---This is a list of known sidebar containers or sub-windows. They are listed in
---the order they appear in the sidebar, from top to bottom.
local SIDEBAR_CONTAINERS = {
  "result",
  "selected_code",
  "selected_files",
  "todos",
  "input",
}

---@class avante.Sidebar
local Sidebar = {}
Sidebar.__index = Sidebar

---@class avante.CodeState
---@field winid integer
---@field bufnr integer
---@field selection avante.SelectionResult | nil
---@field old_winhl string | nil
---@field win_width integer | nil

---@class avante.Sidebar
---@field id integer
---@field augroup integer
---@field code avante.CodeState
---@field containers { result?: NuiSplit, todos?: NuiSplit, selected_code?: NuiSplit, selected_files?: NuiSplit, input?: NuiSplit }
---@field file_selector FileSelector
---@field chat_history avante.ChatHistory | nil
---@field current_state avante.GenerateState | nil
---@field state_timer table | nil
---@field state_spinner_chars string[]
---@field thinking_spinner_chars string[]
---@field state_spinner_idx integer
---@field state_extmark_id integer | nil
---@field scroll boolean
---@field input_hint_window integer | nil
---@field old_result_lines avante.ui.Line[]
---@field token_count integer | nil
---@field acp_client avante.acp.ACPClient | nil
---@field post_render? fun(sidebar: avante.Sidebar)
---@field permission_handler fun(id: string) | nil
---@field permission_button_options ({ id: string, icon: string|nil, name: string }[]) | nil
---@field expanded_message_uuids table<string, boolean>
---@field tool_message_positions table<string, [integer, integer]>
---@field skip_line_count integer | nil
---@field current_tool_use_extmark_id integer | nil
---@field private win_size_store table<integer, {width: integer, height: integer}>
---@field private is_in_full_view boolean

---@param id integer the tabpage id retrieved from api.nvim_get_current_tabpage()
function Sidebar:new(id)
  return setmetatable({
    id = id,
    code = { bufnr = 0, winid = 0, selection = nil, old_winhl = nil },
    winids = {
      result_container = 0,
      todos_container = 0,
      selected_files_container = 0,
      selected_code_container = 0,
      input_container = 0,
    },
    containers = {},
    file_selector = FileSelector:new(id),
    is_generating = false,
    chat_history = nil,
    current_state = nil,
    state_timer = nil,
    state_spinner_chars = Config.windows.spinner.generating,
    thinking_spinner_chars = Config.windows.spinner.thinking,
    state_spinner_idx = 1,
    state_extmark_id = nil,
    scroll = true,
    input_hint_window = nil,
    old_result_lines = {},
    token_count = nil,
    -- Cache-related fields
    _cached_history_lines = nil,
    _history_cache_invalidated = true,
    post_render = nil,
    tool_message_positions = {},
    expanded_message_ids = {},
    current_tool_use_extmark_id = nil,
    win_width_store = {},
    is_in_full_view = false,
  }, Sidebar)
end

function Sidebar:delete_autocmds()
  if self.augroup then api.nvim_del_augroup_by_id(self.augroup) end
  self.augroup = nil
end

function Sidebar:delete_containers()
  for _, container in pairs(self.containers) do
    container:unmount()
  end
  self.containers = {}
end

function Sidebar:reset()
  -- clean up event handlers
  if self.augroup then
    api.nvim_del_augroup_by_id(self.augroup)
    self.augroup = nil
  end

  -- clean up keymaps
  self:unbind_apply_key()
  self:unbind_sidebar_keys()

  -- clean up file selector events
  if self.file_selector then self.file_selector:off("update") end

  self:delete_containers()

  self.code = { bufnr = 0, winid = 0, selection = nil }
  self.scroll = true
  self.old_result_lines = {}
  self.token_count = nil
  self.tool_message_positions = {}
  self.expanded_message_uuids = {}
  self.current_tool_use_extmark_id = nil
  self.win_size_store = {}
  self.is_in_full_view = false
end

---@class SidebarOpenOptions: AskOptions
---@field selection? avante.SelectionResult

---@param opts SidebarOpenOptions
function Sidebar:open(opts)
  opts = opts or {}
  self.show_logo = opts.show_logo
  local in_visual_mode = Utils.in_visual_mode() and self:in_code_win()
  if not self:is_open() then
    self:reset()
    self:initialize()
    if opts.selection then self.code.selection = opts.selection end
    self:render(opts)
    self:focus()
  else
    if in_visual_mode or opts.selection then
      self:close()
      self:reset()
      self:initialize()
      if opts.selection then self.code.selection = opts.selection end
      self:render(opts)
      return self
    end
    self:focus()
  end

  if not vim.g.avante_login or vim.g.avante_login == false then
    api.nvim_exec_autocmds("User", { pattern = Providers.env.REQUEST_LOGIN_PATTERN })
    vim.g.avante_login = true
  end

  return self
end

function Sidebar:setup_colors()
  self:set_code_winhl()
  vim.api.nvim_create_autocmd("WinNew", {
    group = self.augroup,
    callback = function(env)
      if Utils.is_floating_window(env.id) then
        Utils.debug("WinNew ignore floating window")
        return
      end
      for _, winid in ipairs(vim.api.nvim_tabpage_list_wins(self.id)) do
        if not vim.api.nvim_win_is_valid(winid) or self:is_sidebar_winid(winid) then goto continue end
        local winhl = vim.wo[winid].winhl
        if
          winhl:find(Highlights.AVANTE_SIDEBAR_WIN_SEPARATOR)
          and not Utils.should_hidden_border(self.code.winid, winid)
        then
          vim.wo[winid].winhl = self.code.old_winhl or ""
        end
        ::continue::
      end
      self:set_code_winhl()
    end,
  })
end

function Sidebar:set_code_winhl()
  if not self.code.winid or not api.nvim_win_is_valid(self.code.winid) then return end
  if not Utils.is_valid_container(self.containers.result, true) then return end

  if Utils.should_hidden_border(self.code.winid, self.containers.result.winid) then
    local old_winhl = vim.wo[self.code.winid].winhl
    if self.code.old_winhl == nil then
      self.code.old_winhl = old_winhl
    else
      old_winhl = self.code.old_winhl
    end
    local pieces = vim.split(old_winhl or "", ",")
    local new_pieces = {}
    for _, piece in ipairs(pieces) do
      if not piece:find("WinSeparator:") and piece ~= "" then table.insert(new_pieces, piece) end
    end
    table.insert(new_pieces, "WinSeparator:" .. Highlights.AVANTE_SIDEBAR_WIN_SEPARATOR)
    local new_winhl = table.concat(new_pieces, ",")
    vim.wo[self.code.winid].winhl = new_winhl
  end
end

function Sidebar:recover_code_winhl()
  if self.code.old_winhl ~= nil then
    if self.code.winid and api.nvim_win_is_valid(self.code.winid) then
      vim.wo[self.code.winid].winhl = self.code.old_winhl
    end
    self.code.old_winhl = nil
  end
end

---@class SidebarCloseOptions
---@field goto_code_win? boolean

---@param opts? SidebarCloseOptions
function Sidebar:close(opts)
  opts = vim.tbl_extend("force", { goto_code_win = true }, opts or {})

  -- If sidebar was maximized make it normal size so that other windows
  -- will not be left minimized.
  if self.is_in_full_view then self:toggle_code_window() end

  self:delete_autocmds()
  self:delete_containers()

  self.old_result_lines = {}
  if opts.goto_code_win and self.code and self.code.winid and api.nvim_win_is_valid(self.code.winid) then
    fn.win_gotoid(self.code.winid)
  end

  self:recover_code_winhl()
  self:close_input_hint()
end

function Sidebar:shutdown()
  Llm.cancel_inflight_request()
  self:close()
  vim.cmd("noautocmd stopinsert")
end

---@return boolean
function Sidebar:focus()
  if self:is_open() then
    fn.win_gotoid(self.containers.result.winid)
    return true
  end
  return false
end

function Sidebar:focus_input()
  if Utils.is_valid_container(self.containers.input, true) then
    api.nvim_set_current_win(self.containers.input.winid)
    self:show_input_hint()
  end
end

function Sidebar:is_open() return Utils.is_valid_container(self.containers.result, true) end

function Sidebar:in_code_win() return self.code.winid == api.nvim_get_current_win() end

---@param opts AskOptions
function Sidebar:toggle(opts)
  local in_visual_mode = Utils.in_visual_mode() and self:in_code_win()
  if self:is_open() and not in_visual_mode then
    self:close()
    return false
  else
    ---@cast opts SidebarOpenOptions
    self:open(opts)
    return true
  end
end

---@class AvanteReplacementResult
---@field content string
---@field current_filepath string
---@field is_searching boolean
---@field is_replacing boolean
---@field is_thinking boolean
---@field waiting_for_breakline boolean
---@field last_search_tag_start_line integer
---@field last_replace_tag_start_line integer
---@field last_think_tag_start_line integer
---@field last_think_tag_end_line integer

---@param result_content string
---@param prev_filepath string
---@return AvanteReplacementResult
local function transform_result_content(result_content, prev_filepath)
  local transformed_lines = {}

  local result_lines = vim.split(result_content, "\n")

  local is_searching = false
  local is_replacing = false
  local is_thinking = false
  local last_search_tag_start_line = 0
  local last_replace_tag_start_line = 0
  local last_think_tag_start_line = 0
  local last_think_tag_end_line = 0

  local search_start = 0

  local current_filepath

  local waiting_for_breakline = false
  local i = 1
  while true do
    if i > #result_lines then break end
    local line_content = result_lines[i]
    local matched_filepath =
      line_content:match("<[Ff][Ii][Ll][Ee][Pp][Aa][Tt][Hh]>(.+)</[Ff][Ii][Ll][Ee][Pp][Aa][Tt][Hh]>")
    if matched_filepath then
      if i > 1 then
        local prev_line = result_lines[i - 1]
        if prev_line and prev_line:match("^%s*```%w+$") then
          transformed_lines = vim.list_slice(transformed_lines, 1, #transformed_lines - 1)
        end
      end
      current_filepath = matched_filepath
      table.insert(transformed_lines, string.format("Filepath: %s", matched_filepath))
      goto continue
    end
    if line_content:match("^%s*<[Ss][Ee][Aa][Rr][Cc][Hh]>") then
      is_searching = true

      if not line_content:match("^%s*<[Ss][Ee][Aa][Rr][Cc][Hh]>%s*$") then
        local search_start_line = line_content:match("<[Ss][Ee][Aa][Rr][Cc][Hh]>(.+)$")
        line_content = "<SEARCH>"
        result_lines[i] = line_content
        if search_start_line and search_start_line ~= "" then table.insert(result_lines, i + 1, search_start_line) end
      end
      line_content = "<SEARCH>"

      local prev_line = result_lines[i - 1]
      if
        prev_line
        and prev_filepath
        and not prev_line:match("Filepath:.+")
        and not prev_line:match("<[Ff][Ii][Ll][Ee][Pp][Aa][Tt][Hh]>.+</[Ff][Ii][Ll][Ee][Pp][Aa][Tt][Hh]>")
      then
        table.insert(transformed_lines, string.format("Filepath: %s", prev_filepath))
      end
      local next_line = result_lines[i + 1]
      if next_line and next_line:match("^%s*```%w+$") then i = i + 1 end
      search_start = i + 1
      last_search_tag_start_line = i
    elseif line_content:match("</[Ss][Ee][Aa][Rr][Cc][Hh]>%s*$") then
      if is_replacing then
        result_lines[i] = line_content:gsub("</[Ss][Ee][Aa][Rr][Cc][Hh]>", "</REPLACE>")
        goto continue_without_increment
      end

      -- Handle case where </SEARCH> is a suffix
      if not line_content:match("^%s*</[Ss][Ee][Aa][Rr][Cc][Hh]>%s*$") then
        local search_end_line = line_content:match("^(.+)</[Ss][Ee][Aa][Rr][Cc][Hh]>")
        line_content = "</SEARCH>"
        result_lines[i] = line_content
        if search_end_line and search_end_line ~= "" then
          table.insert(result_lines, i, search_end_line)
          goto continue_without_increment
        end
      end

      is_searching = false

      local search_end = i

      local prev_line = result_lines[i - 1]
      if prev_line and prev_line:match("^%s*```$") then search_end = i - 1 end

      local match_filetype = nil
      local filepath = current_filepath or prev_filepath or ""

      if filepath == "" then goto continue end

      local file_content_lines = Utils.read_file_from_buf_or_disk(filepath) or {}
      local file_type = Utils.get_filetype(filepath)
      local search_lines = vim.list_slice(result_lines, search_start, search_end - 1)
      local start_line, end_line = Utils.fuzzy_match(file_content_lines, search_lines)

      if start_line ~= nil and end_line ~= nil then
        match_filetype = file_type
      else
        start_line = 0
        end_line = 0
      end

      -- when the filetype isn't detected, fallback to matching based on filepath.
      -- can happen if the llm tries to edit or create a file outside of it's context.
      if not match_filetype then
        local snippet_file_path = current_filepath or prev_filepath
        match_filetype = Utils.get_filetype(snippet_file_path)
      end

      local search_start_tag_idx_in_transformed_lines = 0
      for j = 1, #transformed_lines do
        if transformed_lines[j] == "<SEARCH>" then
          search_start_tag_idx_in_transformed_lines = j
          break
        end
      end
      if search_start_tag_idx_in_transformed_lines > 0 then
        transformed_lines = vim.list_slice(transformed_lines, 1, search_start_tag_idx_in_transformed_lines - 1)
      end
      waiting_for_breakline = true
      vim.list_extend(transformed_lines, {
        string.format("Replace lines: %d-%d", start_line, end_line),
        string.format("```%s", match_filetype),
      })
      goto continue
    elseif line_content:match("^%s*<[Rr][Ee][Pp][Ll][Aa][Cc][Ee]>") then
      is_replacing = true
      if not line_content:match("^%s*<[Rr][Ee][Pp][Ll][Aa][Cc][Ee]>%s*$") then
        local replace_first_line = line_content:match("<[Rr][Ee][Pp][Ll][Aa][Cc][Ee]>(.+)$")
        line_content = "<REPLACE>"
        result_lines[i] = line_content
        if replace_first_line and replace_first_line ~= "" then
          table.insert(result_lines, i + 1, replace_first_line)
        end
      end
      local next_line = result_lines[i + 1]
      if next_line and next_line:match("^%s*```%w+$") then i = i + 1 end
      last_replace_tag_start_line = i
      goto continue
    elseif line_content:match("</[Rr][Ee][Pp][Ll][Aa][Cc][Ee]>%s*$") then
      -- Handle case where </REPLACE> is a suffix
      if not line_content:match("^%s*</[Rr][Ee][Pp][Ll][Aa][Cc][Ee]>%s*$") then
        local replace_end_line = line_content:match("^(.+)</[Rr][Ee][Pp][Ll][Aa][Cc][Ee]>")
        line_content = "</REPLACE>"
        result_lines[i] = line_content
        if replace_end_line and replace_end_line ~= "" then
          table.insert(result_lines, i, replace_end_line)
          goto continue_without_increment
        end
      end
      is_replacing = false
      local prev_line = result_lines[i - 1]
      if not (prev_line and prev_line:match("^%s*```$")) then table.insert(transformed_lines, "```") end
      local next_line = result_lines[i + 1]
      if next_line and next_line:match("^%s*```%s*$") then i = i + 1 end
      goto continue
    elseif line_content == "<think>" then
      is_thinking = true
      last_think_tag_start_line = i
      last_think_tag_end_line = 0
    elseif line_content == "</think>" then
      is_thinking = false
      last_think_tag_end_line = i
    elseif line_content:match("^%s*```%s*$") then
      local prev_line = result_lines[i - 1]
      if prev_line and prev_line:match("^%s*```$") then goto continue end
    end
    waiting_for_breakline = false
    table.insert(transformed_lines, line_content)
    ::continue::
    i = i + 1
    ::continue_without_increment::
  end

  return {
    current_filepath = current_filepath,
    content = table.concat(transformed_lines, "\n"),
    waiting_for_breakline = waiting_for_breakline,
    is_searching = is_searching,
    is_replacing = is_replacing,
    is_thinking = is_thinking,
    last_search_tag_start_line = last_search_tag_start_line,
    last_replace_tag_start_line = last_replace_tag_start_line,
    last_think_tag_start_line = last_think_tag_start_line,
    last_think_tag_end_line = last_think_tag_end_line,
  }
end

---@param replacement AvanteReplacementResult
---@return string
local function generate_display_content(replacement)
  if replacement.is_searching then
    return table.concat(
      vim.list_slice(vim.split(replacement.content, "\n"), 1, replacement.last_search_tag_start_line - 1),
      "\n"
    )
  end
  if replacement.last_think_tag_start_line > 0 then
    local lines = vim.split(replacement.content, "\n")
    local last_think_tag_end_line = replacement.last_think_tag_end_line
    if last_think_tag_end_line == 0 then last_think_tag_end_line = #lines + 1 end
    local thinking_content_lines =
      vim.list_slice(lines, replacement.last_think_tag_start_line + 2, last_think_tag_end_line - 1)
    local formatted_thinking_content_lines = vim
      .iter(thinking_content_lines)
      :map(function(line)
        if Utils.trim_spaces(line) == "" then return line end
        return string.format("  > %s", line)
      end)
      :totable()
    local result_lines = vim.list_extend(
      vim.list_slice(lines, 1, replacement.last_search_tag_start_line),
      { Utils.icon("🤔 ") .. "Thought content:" }
    )
    result_lines = vim.list_extend(result_lines, formatted_thinking_content_lines)
    result_lines = vim.list_extend(result_lines, vim.list_slice(lines, last_think_tag_end_line + 1))
    return table.concat(result_lines, "\n")
  end
  return replacement.content
end

---@class AvanteCodeSnippet
---@field range integer[]
---@field content string
---@field lang string
---@field explanation string
---@field start_line_in_response_buf integer
---@field end_line_in_response_buf integer
---@field filepath string

---@param source string|integer
---@return TSNode[]
local function tree_sitter_markdown_parse_code_blocks(source)
  local query = require("vim.treesitter.query")
  local parser
  if type(source) == "string" then
    parser = vim.treesitter.get_string_parser(source, "markdown")
  else
    parser = vim.treesitter.get_parser(source, "markdown")
  end
  if parser == nil then
    Utils.warn("Failed to get markdown parser")
    return {}
  end
  local tree = parser:parse()[1]
  local root = tree:root()
  local code_block_query = query.parse(
    "markdown",
    [[ (fenced_code_block
      (info_string
        (language) @language)?
      (block_continuation) @code_start
      (fenced_code_block_delimiter) @code_end) ]]
  )
  local nodes = {}
  for _, node in code_block_query:iter_captures(root, source) do
    table.insert(nodes, node)
  end
  return nodes
end

---@param response_content string
---@return table<string, AvanteCodeSnippet[]>
local function extract_code_snippets_map(response_content)
  local snippets = {}
  local lines = vim.split(response_content, "\n")

  -- use tree-sitter-markdown to parse all code blocks in response_content
  local lang = "text"
  local start_line, end_line
  local start_line_in_response_buf, end_line_in_response_buf
  local explanation_start_line = 0
  for _, node in ipairs(tree_sitter_markdown_parse_code_blocks(response_content)) do
    if node:type() == "language" then
      lang = vim.treesitter.get_node_text(node, response_content)
    elseif node:type() == "block_continuation" and node:start() > 1 then
      start_line_in_response_buf = node:start()
      local number_line = lines[start_line_in_response_buf - 1]

      local _, start_line_str, end_line_str =
        number_line:match("^%s*(%d*)[%.%)%s]*[Aa]?n?d?%s*[Rr]eplace%s+[Ll]ines:?%s*(%d+)%-(%d+)")
      if start_line_str ~= nil and end_line_str ~= nil then
        start_line = tonumber(start_line_str)
        end_line = tonumber(end_line_str)
      else
        _, start_line_str = number_line:match("^%s*(%d*)[%.%)%s]*[Aa]?n?d?%s*[Rr]eplace%s+[Ll]ine:?%s*(%d+)")
        if start_line_str ~= nil then
          start_line = tonumber(start_line_str)
          end_line = tonumber(start_line_str)
        else
          start_line_str = number_line:match("[Aa]fter%s+[Ll]ine:?%s*(%d+)")
          if start_line_str ~= nil then
            start_line = tonumber(start_line_str) + 1
            end_line = tonumber(start_line_str) + 1
          end
        end
      end
    elseif
      node:type() == "fenced_code_block_delimiter"
      and start_line_in_response_buf ~= nil
      and node:start() >= start_line_in_response_buf
    then
      end_line_in_response_buf, _ = node:start()
      if start_line ~= nil and end_line ~= nil then
        local filepath = lines[start_line_in_response_buf - 2]
        if filepath:match("^[Ff]ilepath:") then filepath = filepath:match("^[Ff]ilepath:%s*(.+)") end
        local content =
          table.concat(vim.list_slice(lines, start_line_in_response_buf + 1, end_line_in_response_buf), "\n")
        local explanation = ""
        if start_line_in_response_buf > explanation_start_line + 2 then
          explanation =
            table.concat(vim.list_slice(lines, explanation_start_line, start_line_in_response_buf - 3), "\n")
        end
        local snippet = {
          range = { start_line, end_line },
          content = content,
          lang = lang,
          explanation = explanation,
          start_line_in_response_buf = start_line_in_response_buf,
          end_line_in_response_buf = end_line_in_response_buf + 1,
          filepath = filepath,
        }
        table.insert(snippets, snippet)
      end
      lang = "text"
      explanation_start_line = end_line_in_response_buf + 2
    end
  end

  local snippets_map = {}
  for _, snippet in ipairs(snippets) do
    if snippet.filepath == "" then goto continue end
    snippets_map[snippet.filepath] = snippets_map[snippet.filepath] or {}
    table.insert(snippets_map[snippet.filepath], snippet)
    ::continue::
  end

  return snippets_map
end

local function insert_conflict_contents(bufnr, snippets)
  -- sort snippets by start_line
  table.sort(snippets, function(a, b) return a.range[1] < b.range[1] end)

  local lines = Utils.get_buf_lines(0, -1, bufnr)

  local offset = 0

  for _, snippet in ipairs(snippets) do
    local start_line, end_line = unpack(snippet.range)

    local first_line_content = lines[start_line]
    local old_first_line_indentation = ""

    if first_line_content then old_first_line_indentation = Utils.get_indentation(first_line_content) end

    local result = {}
    table.insert(result, "<<<<<<< HEAD")
    for i = start_line, end_line do
      table.insert(result, lines[i])
    end
    table.insert(result, "=======")

    local snippet_lines = vim.split(snippet.content, "\n")

    if #snippet_lines > 0 then
      local new_first_line_indentation = Utils.get_indentation(snippet_lines[1])
      if #old_first_line_indentation > #new_first_line_indentation then
        local line_indentation = old_first_line_indentation:sub(#new_first_line_indentation + 1)
        snippet_lines = vim.iter(snippet_lines):map(function(line) return line_indentation .. line end):totable()
      end
    end

    vim.list_extend(result, snippet_lines)

    table.insert(result, ">>>>>>> Snippet")

    api.nvim_buf_set_lines(bufnr, offset + start_line - 1, offset + end_line, false, result)
    offset = offset + #snippet_lines + 3
  end
end

---@param codeblocks table<integer, any>
local function is_cursor_in_codeblock(codeblocks)
  local cursor_line, _ = Utils.get_cursor_pos()

  for _, block in ipairs(codeblocks) do
    if cursor_line >= block.start_line and cursor_line <= block.end_line then return block end
  end

  return nil
end

---@class AvanteRespUserRequestBlock
---@field start_line number 1-indexed
---@field end_line number 1-indexed
---@field content string

---@param position? integer
---@return AvanteRespUserRequestBlock | nil
function Sidebar:get_current_user_request_block(position)
  local current_resp_content, current_resp_start_line = self:get_content_between_separators(position)
  if current_resp_content == nil then return nil end
  if current_resp_content == "" then return nil end
  local lines = vim.split(current_resp_content, "\n")
  local start_line = nil
  local end_line = nil
  local content_lines = {}
  for i = 1, #lines do
    local line = lines[i]
    local m = line:match("^>%s+(.+)$")
    if m then
      if start_line == nil then start_line = i end
      table.insert(content_lines, m)
      end_line = i
    elseif start_line ~= nil then
      break
    end
  end
  if start_line == nil then return nil end
  content_lines = vim.list_slice(content_lines, 1, #content_lines - 1)
  local content = table.concat(content_lines, "\n")
  return {
    start_line = current_resp_start_line + start_line - 1,
    end_line = current_resp_start_line + end_line - 1,
    content = content,
  }
end

function Sidebar:is_cursor_in_user_request_block()
  local block = self:get_current_user_request_block()
  if block == nil then return false end
  local cursor_line = api.nvim_win_get_cursor(self.containers.result.winid)[1]
  return cursor_line >= block.start_line and cursor_line <= block.end_line
end

function Sidebar:get_current_tool_use_message_uuid()
  local skip_line_count = self.skip_line_count or 0
  local cursor_line = api.nvim_win_get_cursor(self.containers.result.winid)[1]
  for message_uuid, positions in pairs(self.tool_message_positions) do
    if skip_line_count + positions[1] + 1 <= cursor_line and cursor_line <= skip_line_count + positions[2] then
      return message_uuid, positions
    end
  end
end

---@class AvanteCodeblock
---@field start_line integer 1-indexed
---@field end_line integer 1-indexed
---@field lang string

---@param buf integer
---@return AvanteCodeblock[]
local function parse_codeblocks(buf)
  local codeblocks = {}
  local lines = Utils.get_buf_lines(0, -1, buf)
  local lang, start_line, valid
  for _, node in ipairs(tree_sitter_markdown_parse_code_blocks(buf)) do
    if node:type() == "language" then
      lang = vim.treesitter.get_node_text(node, buf)
    elseif node:type() == "block_continuation" then
      start_line, _ = node:start()
    elseif node:type() == "fenced_code_block_delimiter" and start_line ~= nil and node:start() >= start_line then
      local end_line, _ = node:start()
      valid = lines[start_line - 1]:match("^%s*(%d*)[%.%)%s]*[Aa]?n?d?%s*[Rr]eplace%s+[Ll]ines:?%s*(%d+)%-(%d+)")
        ~= nil
      if valid then table.insert(codeblocks, { start_line = start_line, end_line = end_line + 1, lang = lang }) end
    end
  end

  return codeblocks
end

---@param original_lines string[]
---@param snippet AvanteCodeSnippet
---@return AvanteCodeSnippet[]
local function minimize_snippet(original_lines, snippet)
  local start_line = snippet.range[1]
  local end_line = snippet.range[2]
  local original_snippet_lines = vim.list_slice(original_lines, start_line, end_line)
  local original_snippet_content = table.concat(original_snippet_lines, "\n")
  local snippet_content = snippet.content
  local snippet_lines = vim.split(snippet_content, "\n")
  ---@diagnostic disable-next-line: assign-type-mismatch
  local patch = vim.diff( ---@type integer[][]
    original_snippet_content,
    snippet_content,
    ---@diagnostic disable-next-line: missing-fields
    { algorithm = "histogram", result_type = "indices", ctxlen = vim.o.scrolloff }
  )
  ---@type AvanteCodeSnippet[]
  local new_snippets = {}
  for _, hunk in ipairs(patch) do
    local start_a, count_a, start_b, count_b = unpack(hunk)
    ---@type AvanteCodeSnippet
    local new_snippet = {
      range = {
        count_a > 0 and start_line + start_a - 1 or start_line + start_a,
        start_line + start_a + math.max(count_a, 1) - 2,
      },
      content = table.concat(vim.list_slice(snippet_lines, start_b, start_b + count_b - 1), "\n"),
      lang = snippet.lang,
      explanation = snippet.explanation,
      start_line_in_response_buf = snippet.start_line_in_response_buf,
      end_line_in_response_buf = snippet.end_line_in_response_buf,
      filepath = snippet.filepath,
    }
    table.insert(new_snippets, new_snippet)
  end
  return new_snippets
end

---@param filepath string
---@param snippets AvanteCodeSnippet[]
---@return table<string, AvanteCodeSnippet[]>
function Sidebar:minimize_snippets(filepath, snippets)
  local original_lines = {}

  local original_lines_ = Utils.read_file_from_buf_or_disk(filepath)
  if original_lines_ then original_lines = original_lines_ end

  local results = {}

  for _, snippet in ipairs(snippets) do
    local new_snippets = minimize_snippet(original_lines, snippet)
    if new_snippets then
      for _, new_snippet in ipairs(new_snippets) do
        table.insert(results, new_snippet)
      end
    end
  end

  return results
end

function Sidebar:retry_user_request()
  local block = self:get_current_user_request_block()
  if not block then return end
  self:handle_submit(block.content)
end

function Sidebar:handle_expand_message(message_uuid, expanded)
  Utils.debug("handle_expand_message", message_uuid, expanded)
  self.expanded_message_uuids[message_uuid] = expanded
  self._history_cache_invalidated = true
  local old_scroll = self.scroll
  self.scroll = false
  self:update_content("")
  self.scroll = old_scroll
  vim.defer_fn(function()
    local cursor_line = api.nvim_win_get_cursor(self.containers.result.winid)[1]
    local positions = self.tool_message_positions[message_uuid]
    if positions then
      local skip_line_count = self.skip_line_count or 0
      if cursor_line > positions[2] + skip_line_count then
        api.nvim_win_set_cursor(self.containers.result.winid, { positions[2] + skip_line_count, 0 })
      end
    end
  end, 100)
end

function Sidebar:edit_user_request()
  local block = self:get_current_user_request_block()
  if not block then return end

  if Utils.is_valid_container(self.containers.input) then
    local lines = vim.split(block.content, "\n")
    api.nvim_buf_set_lines(self.containers.input.bufnr, 0, -1, false, lines)
    api.nvim_set_current_win(self.containers.input.winid)
    api.nvim_win_set_cursor(self.containers.input.winid, { 1, #lines > 0 and #lines[1] or 0 })
  end
end

---@param current_cursor boolean
function Sidebar:apply(current_cursor)
  local response, response_start_line = self:get_content_between_separators()
  local all_snippets_map = extract_code_snippets_map(response)
  local selected_snippets_map = {}
  if current_cursor then
    if self.containers.result and self.containers.result.winid then
      local cursor_line = Utils.get_cursor_pos(self.containers.result.winid)
      for filepath, snippets in pairs(all_snippets_map) do
        for _, snippet in ipairs(snippets) do
          if
            cursor_line >= snippet.start_line_in_response_buf + response_start_line - 1
            and cursor_line <= snippet.end_line_in_response_buf + response_start_line - 1
          then
            selected_snippets_map[filepath] = { snippet }
            break
          end
        end
      end
    end
  else
    selected_snippets_map = all_snippets_map
  end

  vim.defer_fn(function()
    api.nvim_set_current_win(self.code.winid)
    for filepath, snippets in pairs(selected_snippets_map) do
      if Config.behaviour.minimize_diff then snippets = self:minimize_snippets(filepath, snippets) end
      local bufnr = Utils.open_buffer(filepath)
      local path_ = PPath:new(Utils.is_win() and filepath:gsub("/", "\\") or filepath)
      path_:parent():mkdir({ parents = true, exists_ok = true })
      insert_conflict_contents(bufnr, snippets)
      local function process(winid)
        api.nvim_set_current_win(winid)
        vim.cmd("noautocmd stopinsert")
        Diff.add_visited_buffer(bufnr)
        Diff.process(bufnr)
        api.nvim_win_set_cursor(winid, { 1, 0 })
        vim.defer_fn(function()
          Diff.find_next(Config.windows.ask.focus_on_apply)
          vim.cmd("normal! zz")
        end, 100)
      end
      local winid = Utils.get_winid(bufnr)
      if winid then
        process(winid)
      else
        api.nvim_create_autocmd("BufWinEnter", {
          group = self.augroup,
          buffer = bufnr,
          once = true,
          callback = function()
            local winid_ = Utils.get_winid(bufnr)
            if winid_ then process(winid_) end
          end,
        })
      end
    end
  end, 10)
end

local buf_options = {
  modifiable = false,
  swapfile = false,
  buftype = "nofile",
}

local base_win_options = {
  winfixbuf = true,
  spell = false,
  signcolumn = "no",
  foldcolumn = "0",
  number = false,
  relativenumber = false,
  winfixwidth = true,
  list = false,
  linebreak = true,
  breakindent = true,
  wrap = false,
  cursorline = false,
  fillchars = "eob: ",
  winhighlight = "CursorLine:Normal,CursorColumn:Normal,WinSeparator:"
    .. Highlights.AVANTE_SIDEBAR_WIN_SEPARATOR
    .. ",Normal:"
    .. Highlights.AVANTE_SIDEBAR_NORMAL,
  winbar = "",
  statusline = vim.o.laststatus == 0 and " " or "",
}

function Sidebar:render_header(winid, bufnr, header_text, hl, reverse_hl)
  if not Config.windows.sidebar_header.enabled then return end
  if not bufnr or not api.nvim_buf_is_valid(bufnr) then return end

  local function format_segment(text, highlight) return "%#" .. highlight .. "#" .. text end

  if Config.windows.sidebar_header.rounded then
    header_text = format_segment(Utils.icon("", "『"), reverse_hl)
      .. format_segment(header_text, hl)
      .. format_segment(Utils.icon("", "』"), reverse_hl)
  else
    header_text = format_segment(" " .. header_text .. " ", hl)
  end

  local winbar_text
  if Config.windows.sidebar_header.align == "left" then
    winbar_text = header_text .. "%=" .. format_segment("", Highlights.AVANTE_SIDEBAR_WIN_HORIZONTAL_SEPARATOR)
  elseif Config.windows.sidebar_header.align == "center" then
    winbar_text = format_segment("%=", Highlights.AVANTE_SIDEBAR_WIN_HORIZONTAL_SEPARATOR)
      .. header_text
      .. format_segment("%=", Highlights.AVANTE_SIDEBAR_WIN_HORIZONTAL_SEPARATOR)
  elseif Config.windows.sidebar_header.align == "right" then
    winbar_text = format_segment("%=", Highlights.AVANTE_SIDEBAR_WIN_HORIZONTAL_SEPARATOR) .. header_text
  end

  api.nvim_set_option_value("winbar", winbar_text, { win = winid })
end

function Sidebar:render_result()
  if not Utils.is_valid_container(self.containers.result) then return end
  local header_text = Utils.icon("󰭻 ") .. "Avante"
  self:render_header(
    self.containers.result.winid,
    self.containers.result.bufnr,
    header_text,
    Highlights.TITLE,
    Highlights.REVERSED_TITLE
  )
end

---@param ask? boolean
function Sidebar:render_input(ask)
  if ask == nil then ask = true end
  if not Utils.is_valid_container(self.containers.input) then return end

  local header_text = string.format(
    "%s%s (" .. Config.mappings.sidebar.switch_windows .. ": switch focus)",
    Utils.icon("󱜸 "),
    ask and "Ask" or "Chat with"
  )

  if self.code.selection ~= nil then
    header_text = string.format(
      "%s%s (%d:%d) (%s: switch focus)",
      Utils.icon("󱜸 "),
      ask and "Ask" or "Chat with",
      self.code.selection.range.start.lnum,
      self.code.selection.range.finish.lnum,
      Config.mappings.sidebar.switch_windows
    )
  end

  self:render_header(
    self.containers.input.winid,
    self.containers.input.bufnr,
    header_text,
    Highlights.THIRD_TITLE,
    Highlights.REVERSED_THIRD_TITLE
  )
end

function Sidebar:render_selected_code()
  if not self.code.selection then return end
  if not Utils.is_valid_container(self.containers.selected_code) then return end

  local count = Utils.count_lines(self.code.selection.content)
  local max_shown = api.nvim_win_get_height(self.containers.selected_code.winid)
  if Config.windows.sidebar_header.enabled then max_shown = max_shown - 1 end

  local header_text = Utils.icon(" ") .. "Selected Code"
  if max_shown < count then header_text = string.format("%s (%d/%d lines)", header_text, max_shown, count) end

  self:render_header(
    self.containers.selected_code.winid,
    self.containers.selected_code.bufnr,
    header_text,
    Highlights.SUBTITLE,
    Highlights.REVERSED_SUBTITLE
  )
end

function Sidebar:bind_apply_key()
  if self.containers.result then
    vim.keymap.set(
      "n",
      Config.mappings.sidebar.apply_cursor,
      function() self:apply(true) end,
      { buffer = self.containers.result.bufnr, noremap = true, silent = true }
    )
  end
end

function Sidebar:unbind_apply_key()
  if self.containers.result then
    pcall(vim.keymap.del, "n", Config.mappings.sidebar.apply_cursor, { buffer = self.containers.result.bufnr })
  end
end

function Sidebar:bind_retry_user_request_key()
  if self.containers.result then
    vim.keymap.set(
      "n",
      Config.mappings.sidebar.retry_user_request,
      function() self:retry_user_request() end,
      { buffer = self.containers.result.bufnr, noremap = true, silent = true }
    )
  end
end

function Sidebar:unbind_retry_user_request_key()
  if self.containers.result then
    pcall(vim.keymap.del, "n", Config.mappings.sidebar.retry_user_request, { buffer = self.containers.result.bufnr })
  end
end

function Sidebar:bind_expand_tool_use_key(message_uuid)
  if self.containers.result then
    local expanded = self.expanded_message_uuids[message_uuid]
    vim.keymap.set(
      "n",
      Config.mappings.sidebar.expand_tool_use,
      function() self:handle_expand_message(message_uuid, not expanded) end,
      { buffer = self.containers.result.bufnr, noremap = true, silent = true }
    )
  end
end

function Sidebar:unbind_expand_tool_use_key()
  if self.containers.result then
    pcall(vim.keymap.del, "n", Config.mappings.sidebar.expand_tool_use, { buffer = self.containers.result.bufnr })
  end
end

function Sidebar:bind_edit_user_request_key()
  if self.containers.result then
    vim.keymap.set(
      "n",
      Config.mappings.sidebar.edit_user_request,
      function() self:edit_user_request() end,
      { buffer = self.containers.result.bufnr, noremap = true, silent = true }
    )
  end
end

function Sidebar:unbind_edit_user_request_key()
  if self.containers.result then
    pcall(vim.keymap.del, "n", Config.mappings.sidebar.edit_user_request, { buffer = self.containers.result.bufnr })
  end
end

function Sidebar:render_tool_use_control_buttons()
  local function show_current_tool_use_control_buttons()
    if self.current_tool_use_extmark_id then
      api.nvim_buf_del_extmark(
        self.containers.result.bufnr,
        TOOL_MESSAGE_KEYBINDING_NAMESPACE,
        self.current_tool_use_extmark_id
      )
    end

    local message_uuid, positions = self:get_current_tool_use_message_uuid()
    if not message_uuid then return end

    local expanded = self.expanded_message_uuids[message_uuid]
    local skip_line_count = self.skip_line_count or 0

    self.current_tool_use_extmark_id = api.nvim_buf_set_extmark(
      self.containers.result.bufnr,
      TOOL_MESSAGE_KEYBINDING_NAMESPACE,
      skip_line_count + positions[1] + 2,
      -1,
      {
        virt_text = {
          {
            string.format(" [%s: %s] ", Config.mappings.sidebar.expand_tool_use, expanded and "Collapse" or "Expand"),
            "AvanteInlineHint",
          },
        },
        virt_text_pos = "right_align",
        hl_group = "AvanteInlineHint",
        priority = PRIORITY,
      }
    )
  end
  local current_tool_use_message_uuid = self:get_current_tool_use_message_uuid()
  if current_tool_use_message_uuid then
    show_current_tool_use_control_buttons()
    self:bind_expand_tool_use_key(current_tool_use_message_uuid)
  else
    api.nvim_buf_clear_namespace(self.containers.result.bufnr, TOOL_MESSAGE_KEYBINDING_NAMESPACE, 0, -1)
    self:unbind_expand_tool_use_key()
  end
end

function Sidebar:bind_sidebar_keys(codeblocks)
  ---@param direction "next" | "prev"
  local function jump_to_codeblock(direction)
    local cursor_line = api.nvim_win_get_cursor(self.containers.result.winid)[1]
    ---@type AvanteCodeblock
    local target_block

    if direction == "next" then
      for _, block in ipairs(codeblocks) do
        if block.start_line > cursor_line then
          target_block = block
          break
        end
      end
      if not target_block and #codeblocks > 0 then target_block = codeblocks[1] end
    elseif direction == "prev" then
      for i = #codeblocks, 1, -1 do
        if codeblocks[i].end_line < cursor_line then
          target_block = codeblocks[i]
          break
        end
      end
      if not target_block and #codeblocks > 0 then target_block = codeblocks[#codeblocks] end
    end

    if target_block then
      api.nvim_win_set_cursor(self.containers.result.winid, { target_block.start_line, 0 })
      vim.cmd("normal! zz")
    else
      Utils.error("No codeblock found")
    end
  end

  ---@param direction "next" | "prev"
  local function jump_to_prompt(direction)
    local current_request_block = self:get_current_user_request_block()
    local current_line = Utils.get_cursor_pos(self.containers.result.winid)
    if not current_request_block then
      Utils.error("No prompt found")
      return
    end
    if
      (current_request_block.start_line > current_line and direction == "next")
      or (current_request_block.end_line < current_line and direction == "prev")
    then
      api.nvim_win_set_cursor(self.containers.result.winid, { current_request_block.start_line, 0 })
      return
    end
    local start_search_line = current_line
    local result_lines = Utils.get_buf_lines(0, -1, self.containers.result.bufnr)
    local end_search_line = direction == "next" and #result_lines or 1
    local step = direction == "next" and 1 or -1
    local query_pos ---@type integer|nil
    for i = start_search_line, end_search_line, step do
      local result_line = result_lines[i]
      if result_line == RESP_SEPARATOR then
        query_pos = direction == "next" and i + 1 or i - 1
        break
      end
    end
    if not query_pos then
      Utils.error("No other prompt found " .. (direction == "next" and "below" or "above"))
      return
    end
    current_request_block = self:get_current_user_request_block(query_pos)
    if not current_request_block then
      Utils.error("No prompt found")
      return
    end
    api.nvim_win_set_cursor(self.containers.result.winid, { current_request_block.start_line, 0 })
  end

  vim.keymap.set(
    "n",
    Config.mappings.sidebar.apply_all,
    function() self:apply(false) end,
    { buffer = self.containers.result.bufnr, noremap = true, silent = true }
  )
  vim.keymap.set(
    "n",
    Config.mappings.jump.next,
    function() jump_to_codeblock("next") end,
    { buffer = self.containers.result.bufnr, noremap = true, silent = true }
  )
  vim.keymap.set(
    "n",
    Config.mappings.jump.prev,
    function() jump_to_codeblock("prev") end,
    { buffer = self.containers.result.bufnr, noremap = true, silent = true }
  )
  vim.keymap.set(
    "n",
    Config.mappings.sidebar.next_prompt,
    function() jump_to_prompt("next") end,
    { buffer = self.containers.result.bufnr, noremap = true, silent = true }
  )
  vim.keymap.set(
    "n",
    Config.mappings.sidebar.prev_prompt,
    function() jump_to_prompt("prev") end,
    { buffer = self.containers.result.bufnr, noremap = true, silent = true }
  )
end

function Sidebar:unbind_sidebar_keys()
  if Utils.is_valid_container(self.containers.result) then
    pcall(vim.keymap.del, "n", Config.mappings.sidebar.apply_all, { buffer = self.containers.result.bufnr })
    pcall(vim.keymap.del, "n", Config.mappings.jump.next, { buffer = self.containers.result.bufnr })
    pcall(vim.keymap.del, "n", Config.mappings.jump.prev, { buffer = self.containers.result.bufnr })
  end
end

---@param opts AskOptions
function Sidebar:on_mount(opts)
  self:setup_window_navigation(self.containers.result)

  -- Add keymap to add current buffer while sidebar is open
  if Config.mappings.files and Config.mappings.files.add_current then
    vim.keymap.set("n", Config.mappings.files.add_current, function()
      if self:is_open() and self.file_selector:add_current_buffer() then
        vim.notify("Added current buffer to file selector", vim.log.levels.DEBUG, { title = "Avante" })
      else
        vim.notify("Failed to add current buffer", vim.log.levels.WARN, { title = "Avante" })
      end
    end, {
      desc = "avante: add current buffer to file selector",
      noremap = true,
      silent = true,
    })
  end

  api.nvim_set_option_value("wrap", Config.windows.wrap, { win = self.containers.result.winid })

  local current_apply_extmark_id = nil

  ---@param block AvanteCodeblock
  local function show_apply_button(block)
    if current_apply_extmark_id then
      api.nvim_buf_del_extmark(self.containers.result.bufnr, CODEBLOCK_KEYBINDING_NAMESPACE, current_apply_extmark_id)
    end

    current_apply_extmark_id = api.nvim_buf_set_extmark(
      self.containers.result.bufnr,
      CODEBLOCK_KEYBINDING_NAMESPACE,
      block.start_line - 1,
      -1,
      {
        virt_text = {
          {
            string.format(
              " [<%s>: apply this, <%s>: apply all] ",
              Config.mappings.sidebar.apply_cursor,
              Config.mappings.sidebar.apply_all
            ),
            "AvanteInlineHint",
          },
        },
        virt_text_pos = "right_align",
        hl_group = "AvanteInlineHint",
        priority = PRIORITY,
      }
    )
  end

  local current_user_request_block_extmark_id = nil

  local function show_user_request_block_control_buttons()
    if current_user_request_block_extmark_id then
      api.nvim_buf_del_extmark(
        self.containers.result.bufnr,
        USER_REQUEST_BLOCK_KEYBINDING_NAMESPACE,
        current_user_request_block_extmark_id
      )
    end

    local block = self:get_current_user_request_block()
    if not block then return end

    current_user_request_block_extmark_id = api.nvim_buf_set_extmark(
      self.containers.result.bufnr,
      USER_REQUEST_BLOCK_KEYBINDING_NAMESPACE,
      block.start_line - 1,
      -1,
      {
        virt_text = {
          {
            string.format(
              " [<%s>: retry, <%s>: edit] ",
              Config.mappings.sidebar.retry_user_request,
              Config.mappings.sidebar.edit_user_request
            ),
            "AvanteInlineHint",
          },
        },
        virt_text_pos = "right_align",
        hl_group = "AvanteInlineHint",
        priority = PRIORITY,
      }
    )
  end

  ---@type AvanteCodeblock[]
  local codeblocks = {}

  api.nvim_create_autocmd({ "CursorMoved", "CursorMovedI" }, {
    group = self.augroup,
    buffer = self.containers.result.bufnr,
    callback = function(ev)
      self:render_tool_use_control_buttons()

      local in_codeblock = is_cursor_in_codeblock(codeblocks)

      if in_codeblock then
        show_apply_button(in_codeblock)
        self:bind_apply_key()
      else
        api.nvim_buf_clear_namespace(ev.buf, CODEBLOCK_KEYBINDING_NAMESPACE, 0, -1)
        self:unbind_apply_key()
      end

      local in_user_request_block = self:is_cursor_in_user_request_block()
      if in_user_request_block then
        show_user_request_block_control_buttons()
        self:bind_retry_user_request_key()
        self:bind_edit_user_request_key()
      else
        api.nvim_buf_clear_namespace(ev.buf, USER_REQUEST_BLOCK_KEYBINDING_NAMESPACE, 0, -1)
        self:unbind_retry_user_request_key()
        self:unbind_edit_user_request_key()
      end
    end,
  })

  if self.code.bufnr and api.nvim_buf_is_valid(self.code.bufnr) then
    api.nvim_create_autocmd({ "BufEnter", "BufWritePost" }, {
      group = self.augroup,
      buffer = self.containers.result.bufnr,
      callback = function(ev)
        codeblocks = parse_codeblocks(ev.buf)
        self:bind_sidebar_keys(codeblocks)
      end,
    })

    api.nvim_create_autocmd("User", {
      group = self.augroup,
      pattern = VIEW_BUFFER_UPDATED_PATTERN,
      callback = function()
        if not Utils.is_valid_container(self.containers.result) then return end
        codeblocks = parse_codeblocks(self.containers.result.bufnr)
        self:bind_sidebar_keys(codeblocks)
      end,
    })
  end

  api.nvim_create_autocmd("BufLeave", {
    group = self.augroup,
    buffer = self.containers.result.bufnr,
    callback = function() self:unbind_sidebar_keys() end,
  })

  self:render_result()
  self:render_input(opts.ask)
  self:render_selected_code()

  if self.containers.selected_code ~= nil then
    local selected_code_buf = self.containers.selected_code.bufnr
    if selected_code_buf ~= nil then
      if self.code.selection ~= nil then
        Utils.unlock_buf(selected_code_buf)
        local lines = vim.split(self.code.selection.content, "\n")
        api.nvim_buf_set_lines(selected_code_buf, 0, -1, false, lines)
        Utils.lock_buf(selected_code_buf)
      end
      if self.code.bufnr and api.nvim_buf_is_valid(self.code.bufnr) then
        local ts_ok, ts_highlighter = pcall(require, "vim.treesitter.highlighter")
        if ts_ok and ts_highlighter.active[self.code.bufnr] then
          -- Treesitter highlighting is active in the code buffer, activate it
          -- it in code selection buffer as well.
          local filetype = vim.bo[self.code.bufnr].filetype
          local lang = vim.treesitter.language.get_lang(filetype or "")
          if lang and lang ~= "" then vim.treesitter.start(selected_code_buf, lang) end
        end
        -- Try the old syntax highlighting
        local syntax = api.nvim_get_option_value("syntax", { buf = self.code.bufnr })
        if syntax and syntax ~= "" then api.nvim_set_option_value("syntax", syntax, { buf = selected_code_buf }) end
      end
    end
  end

  api.nvim_create_autocmd("BufEnter", {
    group = self.augroup,
    buffer = self.containers.result.bufnr,
    callback = function()
      if Config.behaviour.auto_focus_sidebar then
        self:focus()
        if Utils.is_valid_container(self.containers.input, true) then
          api.nvim_set_current_win(self.containers.input.winid)
          vim.defer_fn(function()
            if Config.windows.ask.start_insert then vim.cmd("noautocmd startinsert!") end
          end, 300)
        end
      end
      return true
    end,
  })

  for _, container in pairs(self.containers) do
    if container.mount and container.bufnr and api.nvim_buf_is_valid(container.bufnr) then
      Utils.mark_as_sidebar_buffer(container.bufnr)
    end
  end
end

--- Given a desired container name, returns the window ID of the first valid container
--- situated above it in the sidebar's order.
--- @param container_name string The name of the container to start searching from.
--- @return integer|nil The window ID of the previous valid container, or nil.
function Sidebar:get_split_candidate(container_name)
  local start_index = 0
  for i, name in ipairs(SIDEBAR_CONTAINERS) do
    if name == container_name then
      start_index = i
      break
    end
  end

  if start_index > 1 then
    for i = start_index - 1, 1, -1 do
      local container = self.containers[SIDEBAR_CONTAINERS[i]]
      if Utils.is_valid_container(container, true) then return container.winid end
    end
  end
  return nil
end

---Cycles focus over sidebar components.
---@param direction "next" | "previous"
function Sidebar:switch_window_focus(direction)
  local current_winid = vim.api.nvim_get_current_win()
  local current_index = nil
  local ordered_winids = {}

  for _, name in ipairs(SIDEBAR_CONTAINERS) do
    local container = self.containers[name]
    if container and container.winid then
      table.insert(ordered_winids, container.winid)
      if container.winid == current_winid then current_index = #ordered_winids end
    end
  end

  if current_index and #ordered_winids > 1 then
    local next_index
    if direction == "next" then
      next_index = (current_index % #ordered_winids) + 1
    elseif direction == "previous" then
      next_index = current_index - 1
      if next_index < 1 then next_index = #ordered_winids end
    else
      error("Invalid 'direction' parameter: " .. direction)
    end

    vim.api.nvim_set_current_win(ordered_winids[next_index])
  end
end

---Sets up focus switching shortcuts for a sidebar component
---@param container NuiSplit
function Sidebar:setup_window_navigation(container)
  local buf = api.nvim_win_get_buf(container.winid)
  Utils.safe_keymap_set(
    { "n", "i" },
    Config.mappings.sidebar.switch_windows,
    function() self:switch_window_focus("next") end,
    { buffer = buf, noremap = true, silent = true, nowait = true }
  )
  Utils.safe_keymap_set(
    { "n", "i" },
    Config.mappings.sidebar.reverse_switch_windows,
    function() self:switch_window_focus("previous") end,
    { buffer = buf, noremap = true, silent = true, nowait = true }
  )
end

function Sidebar:resize()
  for _, container in pairs(self.containers) do
    if container.winid and api.nvim_win_is_valid(container.winid) then
      if self.is_in_full_view then
        api.nvim_win_set_width(container.winid, vim.o.columns - 1)
      else
        api.nvim_win_set_width(container.winid, Config.get_window_width())
      end
    end
  end
  self:render_result()
  self:render_input()
  self:render_selected_code()
  vim.defer_fn(function() vim.cmd("AvanteRefresh") end, 200)
end

function Sidebar:render_logo()
  local logo_lines = vim.split(logo, "\n")
  local max_width = 30
  --- get editor width
  local editor_width = vim.api.nvim_win_get_width(self.containers.result.winid)
  local padding = math.floor((editor_width - max_width) / 2)
  Utils.unlock_buf(self.containers.result.bufnr)
  for i, line in ipairs(logo_lines) do
    --- center logo
    line = vim.trim(line)
    vim.api.nvim_buf_set_lines(self.containers.result.bufnr, i - 1, i, false, { string.rep(" ", padding) .. line })
    --- apply gradient color
    if line ~= "" then
      local hl_group = "AvanteLogoLine" .. i
      vim.api.nvim_buf_set_extmark(self.containers.result.bufnr, RESULT_BUF_HL_NAMESPACE, i - 1, padding, {
        end_col = padding + #line,
        hl_group = hl_group,
      })
    end
  end
  Utils.lock_buf(self.containers.result.bufnr)
  return #logo_lines
end

function Sidebar:toggle_code_window()
  -- Collect all windows that do not belong to the sidebar
  local winids = vim
    .iter(api.nvim_tabpage_list_wins(self.id))
    :filter(function(winid) return not self:is_sidebar_winid(winid) end)
    :totable()

  if self.is_in_full_view then
    -- Transitioning to normal view: restore sizes of all non-sidebar windows
    for _, winid in ipairs(winids) do
      local old_size = self.win_size_store[winid]
      if old_size then
        api.nvim_win_set_width(winid, old_size.width)
        api.nvim_win_set_height(winid, old_size.height)
      end
    end
  else
    -- Transitioning to full view: hide all non-sidebar windows
    -- We need do this in 2 phases: first phase is to collect window sizes
    -- and 2nd phase is to actually maximize the sidebar. If we attempt to do
    -- everything is one pass sizes of windows may change in the process and
    -- we'll end up with a mess.
    self.win_size_store = {}
    for _, winid in ipairs(winids) do
      if Utils.is_floating_window(winid) then
        api.nvim_win_close(winid, true)
      else
        self.win_size_store[winid] = { width = api.nvim_win_get_width(winid), height = api.nvim_win_get_height(winid) }
      end
    end

    if self:get_layout() == "vertical" then
      api.nvim_win_set_width(self.containers.result.winid, vim.o.columns)
    else
      api.nvim_win_set_height(self.containers.result.winid, vim.o.lines)
    end
  end

  self.is_in_full_view = not self.is_in_full_view
end

--- Initialize the sidebar instance.
--- @return avante.Sidebar The Sidebar instance.
function Sidebar:initialize()
  self.code.winid = api.nvim_get_current_win()
  self.code.bufnr = api.nvim_get_current_buf()
  self.code.selection = Utils.get_visual_selection_and_range()

  if not self.code.bufnr or not api.nvim_buf_is_valid(self.code.bufnr) then return self end

  -- check if the filetype of self.code.bufnr is disabled
  local buf_ft = api.nvim_get_option_value("filetype", { buf = self.code.bufnr })
  if vim.list_contains(Config.selector.exclude_auto_select, buf_ft) then return self end

  local buf_path = api.nvim_buf_get_name(self.code.bufnr)
  -- if the filepath is outside of the current working directory then we want the absolute path
  local filepath = Utils.file.is_in_project(buf_path) and Utils.relative_path(buf_path) or buf_path
  Utils.debug("Sidebar:initialize adding buffer to file selector", buf_path)

  self.file_selector:reset()

  local stat = vim.uv.fs_stat(filepath)
  if stat == nil or stat.type == "file" then self.file_selector:add_selected_file(filepath) end

  self:reload_chat_history()

  return self
end

function Sidebar:is_focused_on_result()
  return self:is_open() and self.containers.result and self.containers.result.winid == api.nvim_get_current_win()
end

---Locates container object by its window ID
---@param winid integer
---@return NuiSplit|nil
function Sidebar:get_sidebar_window(winid)
  for _, container in pairs(self.containers) do
    if container.winid == winid then return container end
  end
end

---Checks if a window with given ID belongs to the sidebar
---@param winid integer
---@return boolean
function Sidebar:is_sidebar_winid(winid) return self:get_sidebar_window(winid) ~= nil end

---@return boolean
function Sidebar:should_auto_scroll()
  if not self.containers.result or not self.containers.result.winid then return false end
  if not api.nvim_win_is_valid(self.containers.result.winid) then return false end

  local win_height = api.nvim_win_get_height(self.containers.result.winid)
  local total_lines = api.nvim_buf_line_count(self.containers.result.bufnr)

  local topline = vim.fn.line("w0", self.containers.result.winid)

  local last_visible_line = topline + win_height - 1

  local is_scrolled_to_bottom = last_visible_line >= total_lines - 1

  return is_scrolled_to_bottom
end

Sidebar.throttled_update_content = Utils.throttle(function(self, ...)
  local args = { ... }
  self:update_content(unpack(args))
end, 50)

---@param content string concatenated content of the buffer
---@param opts? {focus?: boolean, scroll?: boolean, backspace?: integer, callback?: fun(): nil} whether to focus the result view
function Sidebar:update_content(content, opts)
  if not Utils.is_valid_container(self.containers.result) then return end

  local should_auto_scroll = self:should_auto_scroll()

  opts = vim.tbl_deep_extend(
    "force",
    { focus = false, scroll = should_auto_scroll and self.scroll, callback = nil },
    opts or {}
  )

  local history_lines
  local tool_message_positions
  if not self._cached_history_lines or self._history_cache_invalidated then
    history_lines, tool_message_positions = self:get_history_lines(self.chat_history, self.show_logo)
    self.tool_message_positions = tool_message_positions
    self._cached_history_lines = history_lines
    self._history_cache_invalidated = false
  else
    history_lines = vim.deepcopy(self._cached_history_lines)
  end

  if content ~= nil and content ~= "" then
    table.insert(history_lines, Line:new({ { "" } }))
    for _, line in ipairs(vim.split(content, "\n")) do
      table.insert(history_lines, Line:new({ { line } }))
    end
  end

  if not Utils.is_valid_container(self.containers.result) then return end

  self:clear_state()

  local skip_line_count = 0
  if self.show_logo then
    skip_line_count = self:render_logo()
    self.skip_line_count = skip_line_count
  end

  local bufnr = self.containers.result.bufnr
  Utils.unlock_buf(bufnr)

  Utils.update_buffer_lines(RESULT_BUF_HL_NAMESPACE, bufnr, self.old_result_lines, history_lines, skip_line_count)

  self.old_result_lines = history_lines

  api.nvim_set_option_value("filetype", "Avante", { buf = bufnr })
  Utils.lock_buf(bufnr)

  vim.defer_fn(function()
    if self.permission_button_options and self.permission_handler then
      local cur_winid = api.nvim_get_current_win()
      if cur_winid == self.containers.result.winid then
        local line_count = api.nvim_buf_line_count(bufnr)
        api.nvim_win_set_cursor(cur_winid, { line_count - 3, 0 })
      end
    end
  end, 100)

  if opts.focus and not self:is_focused_on_result() then
    xpcall(function() api.nvim_set_current_win(self.containers.result.winid) end, function(err)
      Utils.debug("Failed to set current win:", err)
      return err
    end)
  end

  if opts.scroll then Utils.buf_scroll_to_end(bufnr) end

  if opts.callback then vim.schedule(opts.callback) end

  vim.schedule(function()
    self:render_state()
    self:render_tool_use_control_buttons()
    vim.defer_fn(function() vim.cmd("redraw") end, 10)
  end)

  return self
end

---@param timestamp string|osdate
---@param provider string
---@param model string
---@param request string
---@param selected_filepaths string[]
---@param selected_code AvanteSelectedCode?
---@return string
local function render_chat_record_prefix(timestamp, provider, model, request, selected_filepaths, selected_code)
  local res
  local acp_provider = Config.acp_providers[provider]
  if acp_provider then
    res = "- Datetime: " .. timestamp .. "\n" .. "- ACP:      " .. provider
  else
    provider = provider or "unknown"
    model = model or "unknown"
    res = "- Datetime: " .. timestamp .. "\n" .. "- Model:    " .. provider .. "/" .. model
  end
  if selected_filepaths ~= nil and #selected_filepaths > 0 then
    res = res .. "\n- Selected files:"
    for _, path in ipairs(selected_filepaths) do
      res = res .. "\n  - " .. path
    end
  end
  if selected_code ~= nil then
    res = res
      .. "\n\n- Selected code: "
      .. "\n\n```"
      .. (selected_code.file_type or "")
      .. (selected_code.path and " " .. selected_code.path or "")
      .. "\n"
      .. selected_code.content
      .. "\n```"
  end

  return res .. "\n\n> " .. request:gsub("\n", "\n> "):gsub("([%w-_]+)%b[]", "`%0`")
end

local function calculate_config_window_position()
  local position = Config.windows.position
  if position == "smart" then
    -- get editor width
    local editor_width = vim.o.columns
    -- get editor height
    local editor_height = vim.o.lines * 3

    if editor_width > editor_height then
      position = "right"
    else
      position = "bottom"
    end
  end

  ---@cast position -"smart", -string
  return position
end

function Sidebar:get_layout()
  return vim.tbl_contains({ "left", "right" }, calculate_config_window_position()) and "vertical" or "horizontal"
end

---@param ctx table
---@param message avante.HistoryMessage
---@param messages avante.HistoryMessage[]
---@param ignore_record_prefix boolean | nil
---@return avante.ui.Line[]
function Sidebar:_get_message_lines(ctx, message, messages, ignore_record_prefix)
  local expanded = self.expanded_message_uuids[message.uuid]
  if message.visible == false then return {} end
  local lines = Render.message_to_lines(message, messages, expanded)
  if message.is_user_submission and not ignore_record_prefix then
    ctx.selected_filepaths = message.selected_filepaths
    local text = table.concat(vim.tbl_map(function(line) return tostring(line) end, lines), "\n")
    local prefix = render_chat_record_prefix(
      message.timestamp,
      message.provider,
      message.model,
      text,
      message.selected_filepaths,
      message.selected_code
    )
    local res = {}
    for _, line_ in ipairs(vim.split(prefix, "\n")) do
      table.insert(res, Line:new({ { line_ } }))
    end
    return res
  end
  if message.message.role == "user" then
    local res = {}
    for _, line_ in ipairs(lines) do
      local sections = { { "> " } }
      sections = vim.list_extend(sections, line_.sections)
      table.insert(res, Line:new(sections))
    end
    return res
  end
  if message.message.role == "assistant" then
    if History.Helpers.is_tool_use_message(message) then return lines end
    local text = table.concat(vim.tbl_map(function(line) return tostring(line) end, lines), "\n")
    local transformed = transform_result_content(text, ctx.prev_filepath)
    ctx.prev_filepath = transformed.current_filepath
    local displayed_content = generate_display_content(transformed)
    local res = {}
    for _, line_ in ipairs(vim.split(displayed_content, "\n")) do
      table.insert(res, Line:new({ { line_ } }))
    end
    return res
  end
  return lines
end

local _message_to_lines_lru_cache = LRUCache:new(100)

---@param ctx table
---@param message avante.HistoryMessage
---@param messages avante.HistoryMessage[]
---@param ignore_record_prefix boolean | nil
---@return avante.ui.Line[]
function Sidebar:get_message_lines(ctx, message, messages, ignore_record_prefix)
  local expanded = self.expanded_message_uuids[message.uuid]
  if message.state == "generating" or message.is_calling then
    local lines = self:_get_message_lines(ctx, message, messages, ignore_record_prefix)
    if self.permission_handler and self.permission_button_options then
      local button_group_line = ButtonGroupLine:new(self.permission_button_options, {
        on_click = self.permission_handler,
        group_label = "Waiting for Confirmation... ",
      })
      table.insert(lines, Line:new({ { "" } }))
      table.insert(lines, button_group_line)
    end
    return lines
  end
  local text_len = 0
  local content = message.message.content
  if type(content) == "table" then
    for _, item in ipairs(content) do
      if type(item) == "string" then
        text_len = text_len + #item
      else
        for _, subitem in ipairs(item) do
          if type(subitem) == "string" then text_len = text_len + #subitem end
        end
      end
    end
  elseif type(content) == "string" then
    text_len = #content
  end
  local cache_key = message.uuid .. ":" .. tostring(text_len) .. ":" .. tostring(expanded == true)
  local cached_lines = _message_to_lines_lru_cache:get(cache_key)
  if cached_lines then return cached_lines end
  local lines = self:_get_message_lines(ctx, message, messages, ignore_record_prefix)
  _message_to_lines_lru_cache:set(cache_key, lines)
  return lines
end

---@param history avante.ChatHistory
---@param ignore_record_prefix boolean | nil
---@return avante.ui.Line[] history_lines
---@return table<string, [integer, integer]> tool_message_positions
function Sidebar:get_history_lines(history, ignore_record_prefix)
  local history_messages = History.get_history_messages(history)
  local ctx = {}
  ---@type avante.ui.Line[]
  local res = {}
  local tool_message_positions = {}
  local is_first_user_submission = true
  for _, message in ipairs(history_messages) do
    local lines = self:get_message_lines(ctx, message, history_messages, ignore_record_prefix)
    if #lines == 0 then goto continue end
    if message.is_user_submission then
      if not is_first_user_submission then
        if ignore_record_prefix then
          res = vim.list_extend(res, { Line:new({ { "" } }), Line:new({ { "" } }) })
        else
          res = vim.list_extend(res, { Line:new({ { "" } }), Line:new({ { RESP_SEPARATOR } }), Line:new({ { "" } }) })
        end
      end
      is_first_user_submission = false
    end
    if message.message.role == "assistant" and not message.just_for_display and tostring(lines[1]) ~= "" then
      table.insert(lines, 1, Line:new({ { "" } }))
      table.insert(lines, 1, Line:new({ { "" } }))
    end
    if History.Helpers.is_tool_use_message(message) then
      tool_message_positions[message.uuid] = { #res, #res + #lines }
    end
    res = vim.list_extend(res, lines)
    ::continue::
  end
  table.insert(res, Line:new({ { "" } }))
  table.insert(res, Line:new({ { "" } }))
  table.insert(res, Line:new({ { "" } }))
  return res, tool_message_positions
end

---@param message avante.HistoryMessage
---@param messages avante.HistoryMessage[]
---@param ctx table
---@return string | nil
local function render_message(message, messages, ctx)
  if message.visible == false then return nil end
  local text = Render.message_to_text(message, messages)
  if text == "" then return nil end
  if message.is_user_submission then
    ctx.selected_filepaths = message.selected_filepaths
    local prefix = render_chat_record_prefix(
      message.timestamp,
      message.provider,
      message.model,
      text,
      message.selected_filepaths,
      message.selected_code
    )
    return prefix
  end
  if message.message.role == "user" then
    local lines = vim.split(text, "\n")
    lines = vim.iter(lines):map(function(line) return "> " .. line end):totable()
    text = table.concat(lines, "\n")
    return text
  end
  if message.message.role == "assistant" then
    local transformed = transform_result_content(text, ctx.prev_filepath)
    ctx.prev_filepath = transformed.current_filepath
    local displayed_content = generate_display_content(transformed)
    return displayed_content
  end
  return ""
end

---@param history avante.ChatHistory
---@return string
function Sidebar.render_history_content(history)
  local history_messages = History.get_history_messages(history)
  local ctx = {}
  local group = {}
  for _, message in ipairs(history_messages) do
    local text = render_message(message, history_messages, ctx)
    if text == nil then goto continue end
    if message.is_user_submission then table.insert(group, {}) end
    local last_item = group[#group]
    if last_item == nil then
      table.insert(group, {})
      last_item = group[#group]
    end
    if message.message.role == "assistant" and not message.just_for_display and text:sub(1, 2) ~= "\n\n" then
      text = "\n\n" .. text
    end
    table.insert(last_item, text)
    ::continue::
  end
  local pieces = {}
  for _, item in ipairs(group) do
    table.insert(pieces, table.concat(item, ""))
  end
  return table.concat(pieces, "\n\n" .. RESP_SEPARATOR .. "\n\n") .. "\n\n"
end

function Sidebar:update_content_with_history()
  self:reload_chat_history()
  self:update_content("")
end

---@param position? integer
---@return string, integer
function Sidebar:get_content_between_separators(position)
  local separator = RESP_SEPARATOR
  local cursor_line = position or Utils.get_cursor_pos()
  local lines = Utils.get_buf_lines(0, -1, self.containers.result.bufnr)
  local start_line, end_line

  for i = cursor_line, 1, -1 do
    if lines[i] == separator then
      start_line = i + 1
      break
    end
  end
  start_line = start_line or 1

  for i = cursor_line, #lines do
    if lines[i] == separator then
      end_line = i - 1
      break
    end
  end
  end_line = end_line or #lines

  if lines[cursor_line] == separator then
    if cursor_line > 1 and lines[cursor_line - 1] ~= separator then
      end_line = cursor_line - 1
    elseif cursor_line < #lines and lines[cursor_line + 1] ~= separator then
      start_line = cursor_line + 1
    end
  end

  local content = table.concat(vim.list_slice(lines, start_line, end_line), "\n")
  return content, start_line
end

function Sidebar:clear_history(args, cb)
  self.current_state = nil
  if next(self.chat_history) ~= nil then
    self.chat_history.messages = {}
    self.chat_history.entries = {}
    Path.history.save(self.code.bufnr, self.chat_history)
    self._history_cache_invalidated = true
    self:reload_chat_history()
    self:update_content_with_history()
    self:update_content(
      "Chat history cleared",
      { focus = false, scroll = false, callback = function() self:focus_input() end }
    )
    if cb then cb(args) end
  else
    self:update_content(
      "Chat history is already empty",
      { focus = false, scroll = false, callback = function() self:focus_input() end }
    )
  end
end

function Sidebar:clear_state()
  if self.state_extmark_id and self.containers.result then
    pcall(api.nvim_buf_del_extmark, self.containers.result.bufnr, STATE_NAMESPACE, self.state_extmark_id)
  end
  self.state_extmark_id = nil
  self.state_spinner_idx = 1
  if self.state_timer then self.state_timer:stop() end
end

function Sidebar:render_state()
  if not Utils.is_valid_container(self.containers.result) then return end
  if not self.current_state then return end
  local lines = vim.api.nvim_buf_get_lines(self.containers.result.bufnr, 0, -1, false)
  if self.state_extmark_id then
    api.nvim_buf_del_extmark(self.containers.result.bufnr, STATE_NAMESPACE, self.state_extmark_id)
  end
  local spinner_chars = self.state_spinner_chars
  if self.current_state == "thinking" then spinner_chars = self.thinking_spinner_chars end
  local hl = "AvanteStateSpinnerGenerating"
  if self.current_state == "tool calling" then hl = "AvanteStateSpinnerToolCalling" end
  if self.current_state == "failed" then hl = "AvanteStateSpinnerFailed" end
  if self.current_state == "succeeded" then hl = "AvanteStateSpinnerSucceeded" end
  if self.current_state == "searching" then hl = "AvanteStateSpinnerSearching" end
  if self.current_state == "thinking" then hl = "AvanteStateSpinnerThinking" end
  if self.current_state == "compacting" then hl = "AvanteStateSpinnerCompacting" end
  local spinner_char = spinner_chars[self.state_spinner_idx]
  if not spinner_char then spinner_char = spinner_chars[1] end
  self.state_spinner_idx = (self.state_spinner_idx % #spinner_chars) + 1
  if
    self.current_state ~= "generating"
    and self.current_state ~= "tool calling"
    and self.current_state ~= "thinking"
    and self.current_state ~= "compacting"
  then
    spinner_char = ""
  end
  local virt_line
  if spinner_char == "" then
    virt_line = " " .. self.current_state .. " "
  else
    virt_line = " " .. spinner_char .. " " .. self.current_state .. " "
  end

  local win_width = api.nvim_win_get_width(self.containers.result.winid)
  local padding = math.floor((win_width - vim.fn.strdisplaywidth(virt_line)) / 2)
  local centered_virt_lines = {
    { { string.rep(" ", padding) }, { virt_line, hl } },
  }

  local line_num = math.max(0, #lines - 2)
  self.state_extmark_id = api.nvim_buf_set_extmark(self.containers.result.bufnr, STATE_NAMESPACE, line_num, 0, {
    virt_lines = centered_virt_lines,
    hl_eol = true,
    hl_mode = "combine",
  })
  self.state_timer = vim.defer_fn(function() self:render_state() end, 160)
end

function Sidebar:init_current_project(args, cb)
  local user_input = [[
You are a responsible senior development engineer, and you are about to leave your position. Please carefully analyze the entire project and generate a handover document to be stored in the AGENTS.md file, so that subsequent developers can quickly get up to speed. The requirements are as follows:
- If there is an AGENTS.md file in the project root directory, combine it with the existing AGENTS.md content to generate a new AGENTS.md.
- If the existing AGENTS.md content conflicts with the newly generated content, replace the conflicting old parts with the new content.
- If there is no AGENTS.md file in the project root directory, create a new AGENTS.md file and write the new content in it.]]
  self:new_chat(args, cb)
  self.code.selection = nil
  self.file_selector:reset()
  if self.containers.selected_files then self.containers.selected_files:unmount() end
  vim.api.nvim_exec_autocmds("User", { pattern = "AvanteInputSubmitted", data = { request = user_input } })
end

function Sidebar:compact_history_messages(args, cb)
  local history_memory = self.chat_history.memory
  local messages = History.get_history_messages(self.chat_history)
  self.current_state = "compacting"
  self:render_state()
  self:update_content(
    "compacting history messsages",
    { focus = false, scroll = true, callback = function() self:focus_input() end }
  )
  Llm.summarize_memory(history_memory and history_memory.content, messages, function(memory)
    if memory then
      self.chat_history.memory = memory
      Path.history.save(self.code.bufnr, self.chat_history)
    end
    self:update_content("compacted!", { focus = false, scroll = true, callback = function() self:focus_input() end })
    self.current_state = "compacted"
    self:clear_state()
    if cb then cb(args) end
  end)
end

function Sidebar:new_chat(args, cb)
  local history = Path.history.new(self.code.bufnr)
  Path.history.save(self.code.bufnr, history)
  self:reload_chat_history()
  self.current_state = nil
  self.expanded_message_uuids = {}
  self.tool_message_positions = {}
  self.current_tool_use_extmark_id = nil
  self:update_content("New chat", { focus = false, scroll = false, callback = function() self:focus_input() end })
  --- goto first line then go to last line
  vim.schedule(function()
    vim.api.nvim_win_call(self.containers.result.winid, function() vim.cmd("normal! ggG") end)
  end)
  if cb then cb(args) end
  vim.schedule(function() self:create_todos_container() end)
end

local debounced_save_history = Utils.debounce(
  function(self) Path.history.save(self.code.bufnr, self.chat_history) end,
  1000
)

function Sidebar:save_history() debounced_save_history(self) end

---@param uuids string[]
function Sidebar:delete_history_messages(uuids)
  local history_messages = History.get_history_messages(self.chat_history)
  for _, msg in ipairs(history_messages) do
    if vim.list_contains(uuids, msg.uuid) then msg.is_deleted = true end
  end
  Path.history.save(self.code.bufnr, self.chat_history)
end

---@param todos avante.TODO[]
function Sidebar:update_todos(todos)
  if self.chat_history == nil then self:reload_chat_history() end
  if self.chat_history == nil then return end
  self.chat_history.todos = todos
  Path.history.save(self.code.bufnr, self.chat_history)
  self:create_todos_container()
end

---@param messages avante.HistoryMessage | avante.HistoryMessage[]
---@param opts? {eager_update?: boolean}
function Sidebar:add_history_messages(messages, opts)
  local history_messages = History.get_history_messages(self.chat_history)
  messages = vim.islist(messages) and messages or { messages }
  for _, message in ipairs(messages) do
    if message.is_user_submission then
      message.provider = Config.provider
      if not Config.acp_providers[Config.provider] then
        message.model = Config.get_provider_config(Config.provider).model
      end
    end
    local idx = nil
    for idx_, message_ in ipairs(history_messages) do
      if message_.uuid == message.uuid then
        idx = idx_
        break
      end
    end
    if idx ~= nil then
      history_messages[idx] = message
    else
      table.insert(history_messages, message)
    end
  end
  self.chat_history.messages = history_messages
  self._history_cache_invalidated = true
  self:save_history()
  if
    self.chat_history.title == "untitled"
    and #messages > 0
    and messages[1].just_for_display ~= true
    and messages[1].state == "generated"
  then
    local first_msg_text = Render.message_to_text(messages[1], messages)
    local lines_ = vim.iter(vim.split(first_msg_text, "\n")):filter(function(line) return line ~= "" end):totable()
    if #lines_ > 0 then
      self.chat_history.title = lines_[1]
      self:save_history()
    end
  end
  local last_message = messages[#messages]
  if last_message then
    if History.Helpers.is_tool_use_message(last_message) then
      self.current_state = "tool calling"
    elseif History.Helpers.is_thinking_message(last_message) then
      self.current_state = "thinking"
    else
      self.current_state = "generating"
    end
  end
  if opts and opts.eager_update then
    pcall(function() self:update_content("") end)
    return
  end
  xpcall(function() self:throttled_update_content("") end, function(err)
    Utils.debug("Failed to update content:", err)
    return nil
  end)
end

-- FIXME: this is used by external plugin users
---@param messages AvanteLLMMessage | AvanteLLMMessage[]
---@param options {visible?: boolean}
function Sidebar:add_chat_history(messages, options)
  options = options or {}
  messages = vim.islist(messages) and messages or { messages }
  local is_first_user = true
  local history_messages = {}
  for _, message in ipairs(messages) do
    local role = message.role
    if role == "system" and type(message.content) == "string" then
      self.chat_history.system_prompt = message.content --[[@as string]]
    else
      ---@type AvanteLLMMessageContentItem
      local content = type(message.content) ~= "table" and message.content or message.content[1]
      local msg_opts = { visible = options.visible }
      if role == "user" and is_first_user then
        msg_opts.is_user_submission = true
        is_first_user = false
      end
      table.insert(history_messages, History.Message:new(role, content, msg_opts))
    end
  end
  self:add_history_messages(history_messages)
end

function Sidebar:create_selected_code_container()
  if self.containers.selected_code ~= nil then
    self.containers.selected_code:unmount()
    self.containers.selected_code = nil
  end

  local height = self:get_selected_code_container_height()

  if self.code.selection ~= nil then
    self.containers.selected_code = Split({
      enter = false,
      relative = {
        type = "win",
        winid = self:get_split_candidate("selected_code"),
      },
      buf_options = vim.tbl_deep_extend("force", buf_options, { filetype = "AvanteSelectedCode" }),
      win_options = vim.tbl_deep_extend("force", base_win_options, {}),
      size = {
        height = height,
      },
      position = "bottom",
    })
    self.containers.selected_code:mount()
    self:adjust_layout()
    self:setup_window_navigation(self.containers.selected_code)
  end
end

function Sidebar:close_input_hint()
  if self.input_hint_window and api.nvim_win_is_valid(self.input_hint_window) then
    local buf = api.nvim_win_get_buf(self.input_hint_window)
    if INPUT_HINT_NAMESPACE then api.nvim_buf_clear_namespace(buf, INPUT_HINT_NAMESPACE, 0, -1) end
    api.nvim_win_close(self.input_hint_window, true)
    api.nvim_buf_delete(buf, { force = true })
    self.input_hint_window = nil
  end
end

function Sidebar:get_input_float_window_row()
  local win_height = api.nvim_win_get_height(self.containers.input.winid)
  local winline = Utils.winline(self.containers.input.winid)
  if winline >= win_height - 1 then return 0 end
  return winline
end

-- Create a floating window as a hint
function Sidebar:show_input_hint()
  self:close_input_hint() -- Close the existing hint window

  local hint_text = (fn.mode() ~= "i" and Config.mappings.submit.normal or Config.mappings.submit.insert) .. ": submit"
  if Config.behaviour.enable_token_counting then
    local input_value = table.concat(api.nvim_buf_get_lines(self.containers.input.bufnr, 0, -1, false), "\n")
    if self.token_count == nil then self:initialize_token_count() end
    local tokens = self.token_count + Utils.tokens.calculate_tokens(input_value)
    hint_text = "Tokens: " .. tostring(tokens) .. "; " .. hint_text
  end

  local buf = api.nvim_create_buf(false, true)
  api.nvim_buf_set_lines(buf, 0, -1, false, { hint_text })
  api.nvim_buf_set_extmark(buf, INPUT_HINT_NAMESPACE, 0, 0, { hl_group = "AvantePopupHint", end_col = #hint_text })

  -- Get the current window size
  local win_width = api.nvim_win_get_width(self.containers.input.winid)
  local width = #hint_text

  -- Create the floating window
  self.input_hint_window = api.nvim_open_win(buf, false, {
    relative = "win",
    win = self.containers.input.winid,
    width = width,
    height = 1,
    row = self:get_input_float_window_row(),
    col = math.max(win_width - width, 0), -- Display in the bottom right corner
    style = "minimal",
    border = "none",
    focusable = false,
    zindex = 100,
  })
end

function Sidebar:close_selected_files_hint()
  if self.containers.selected_files and api.nvim_win_is_valid(self.containers.selected_files.winid) then
    pcall(api.nvim_buf_clear_namespace, self.containers.selected_files.bufnr, SELECTED_FILES_HINT_NAMESPACE, 0, -1)
  end
end

function Sidebar:show_selected_files_hint()
  self:close_selected_files_hint()

  local cursor_pos = api.nvim_win_get_cursor(self.containers.selected_files.winid)
  local line_number = cursor_pos[1]
  local col_number = cursor_pos[2]

  local selected_filepaths_ = self.file_selector:get_selected_filepaths()
  local hint
  if #selected_filepaths_ == 0 then
    hint = string.format(" [%s: add] ", Config.mappings.sidebar.add_file)
  else
    hint =
      string.format(" [%s: delete, %s: add] ", Config.mappings.sidebar.remove_file, Config.mappings.sidebar.add_file)
  end

  api.nvim_buf_set_extmark(
    self.containers.selected_files.bufnr,
    SELECTED_FILES_HINT_NAMESPACE,
    line_number - 1,
    col_number,
    {
      virt_text = { { hint, "AvanteInlineHint" } },
      virt_text_pos = "right_align",
      hl_group = "AvanteInlineHint",
      priority = PRIORITY,
    }
  )
end

function Sidebar:reload_chat_history()
  self.token_count = nil
  if not self.code.bufnr or not api.nvim_buf_is_valid(self.code.bufnr) then return end
  self.chat_history = Path.history.load(self.code.bufnr)
  self._history_cache_invalidated = true
end

---@param opts? {all?: boolean}
---@return avante.HistoryMessage[]
function Sidebar:get_history_messages_for_api(opts)
  opts = opts or {}
  local messages = History.get_history_messages(self.chat_history)

  -- Scan the initial set of messages, filtering out "uninteresting" ones, but also
  -- check if the last message mentioned in the chat memory is actually present.
  local last_message = self.chat_history.memory and self.chat_history.memory.last_message_uuid
  local last_message_present = false
  messages = vim
    .iter(messages)
    :filter(function(message)
      if message.just_for_display or message.is_compacted then return false end
      if not opts.all then
        if message.state == "generating" then return false end
        if last_message and message.uuid == last_message then last_message_present = true end
      end
      return true
    end)
    :totable()

  if not opts.all then
    if last_message and last_message_present then
      -- Drop all old messages preceding the "last" one from the memory
      local last_message_seen = false
      messages = vim
        .iter(messages)
        :filter(function(message)
          if not last_message_seen then
            if message.uuid == last_message then last_message_seen = true end
            return false
          end
          return true
        end)
        :totable()
    end

    if not Config.acp_providers[Config.provider] then
      local tool_limit
      if Providers[Config.provider].use_ReAct_prompt then
        tool_limit = nil
      else
        tool_limit = 25
      end
      messages = History.update_tool_invocation_history(messages, tool_limit, Config.behaviour.auto_check_diagnostics)
    end
  end

  return messages
end

---@param request string
---@param cb? fun(opts: AvanteGeneratePromptsOptions): nil
function Sidebar:get_generate_prompts_options(request, cb)
  local filetype = api.nvim_get_option_value("filetype", { buf = self.code.bufnr })
  local file_ext = nil

  -- Get file extension safely
  local buf_name = api.nvim_buf_get_name(self.code.bufnr)
  if buf_name and buf_name ~= "" then file_ext = vim.fn.fnamemodify(buf_name, ":e") end

  ---@type AvanteSelectedCode | nil
  local selected_code = nil
  if self.code.selection ~= nil then
    selected_code = {
      path = self.code.selection.filepath,
      file_type = self.code.selection.filetype,
      content = self.code.selection.content,
    }
  end

  local mentions = Utils.extract_mentions(request)
  request = mentions.new_content

  local project_context = mentions.enable_project_context and file_ext and RepoMap.get_repo_map(file_ext) or nil

  local diagnostics = nil
  if mentions.enable_diagnostics then
    if self.code ~= nil and self.code.bufnr ~= nil and self.code.selection ~= nil then
      diagnostics = Utils.lsp.get_current_selection_diagnostics(self.code.bufnr, self.code.selection)
    else
      diagnostics = Utils.lsp.get_diagnostics(self.code.bufnr)
    end
  end

  local history_messages = self:get_history_messages_for_api()

  local tools = vim.deepcopy(LLMTools.get_tools(request, history_messages))
  table.insert(tools, {
    name = "add_file_to_context",
    description = "Add a file to the context",
    ---@type AvanteLLMToolFunc<{ rel_path: string }>
    func = function(input)
      self.file_selector:add_selected_file(input.rel_path)
      return "Added file to context", nil
    end,
    param = {
      type = "table",
      fields = { { name = "rel_path", description = "Relative path to the file", type = "string" } },
    },
    returns = {},
  })

  table.insert(tools, {
    name = "remove_file_from_context",
    description = "Remove a file from the context",
    ---@type AvanteLLMToolFunc<{ rel_path: string }>
    func = function(input)
      self.file_selector:remove_selected_file(input.rel_path)
      return "Removed file from context", nil
    end,
    param = {
      type = "table",
      fields = { { name = "rel_path", description = "Relative path to the file", type = "string" } },
    },
    returns = {},
  })

  local selected_filepaths = self.file_selector.selected_filepaths or {}

  local ask = Config.ask_opts.ask
  if ask == nil then ask = true end

  ---@type AvanteGeneratePromptsOptions
  local prompts_opts = {
    ask = ask,
    project_context = vim.json.encode(project_context),
    selected_filepaths = selected_filepaths,
    recently_viewed_files = Utils.get_recent_filepaths(),
    diagnostics = vim.json.encode(diagnostics),
    history_messages = history_messages,
    code_lang = filetype,
    selected_code = selected_code,
    tools = tools,
  }

  if self.chat_history.system_prompt then
    prompts_opts.prompt_opts = {
      system_prompt = self.chat_history.system_prompt,
      messages = history_messages,
    }
  end

  if self.chat_history.memory then prompts_opts.memory = self.chat_history.memory.content end

  if Config.behaviour.enable_token_counting then self.token_count = Llm.calculate_tokens(prompts_opts) end

  if cb then cb(prompts_opts) end
end

---@param request string
function Sidebar:handle_submit(request)
  if Config.prompt_logger.enabled then PromptLogger.log_prompt(request) end

  if self.is_generating then
    self:add_history_messages({ History.Message:new("user", request) })
    return
  end

  if request:match("@codebase") and not vim.fn.expand("%:e") then
    self:update_content("Please open a file first before using @codebase", { focus = false, scroll = false })
    return
  end

  if request:sub(1, 1) == "/" then
    local command, args = request:match("^/(%S+)%s*(.*)")
    if command == nil then
      self:update_content("Invalid command", { focus = false, scroll = false })
      return
    end
    local cmds = Utils.get_commands()
    ---@type AvanteSlashCommand
    local cmd = vim.iter(cmds):filter(function(cmd) return cmd.name == command end):totable()[1]
    if cmd then
      if command == "lines" then
        cmd.callback(self, args, function(args_)
          local _, _, question = args_:match("(%d+)-(%d+)%s+(.*)")
          request = question
        end)
      elseif command == "commit" then
        cmd.callback(self, args, function(question) request = question end)
      else
        cmd.callback(self, args)
        return
      end
    else
      self:update_content("Unknown command: " .. command, { focus = false, scroll = false })
      return
    end
  end

  -- Process shortcut replacements
  local new_content, has_shortcuts = Utils.extract_shortcuts(request)
  if has_shortcuts then request = new_content end

  local selected_filepaths = self.file_selector:get_selected_filepaths()

  ---@type AvanteSelectedCode | nil
  local selected_code = self.code.selection
    and {
      path = self.code.selection.filepath,
      file_type = self.code.selection.filetype,
      content = self.code.selection.content,
    }

  --- HACK: we need to set focus to true and scroll to false to
  --- prevent the cursor from jumping to the bottom of the
  --- buffer at the beginning
  self:update_content("", { focus = true, scroll = false })

  ---stop scroll when user presses j/k keys
  local function on_j()
    self.scroll = false
    ---perform scroll
    vim.cmd("normal! j")
  end

  local function on_k()
    self.scroll = false
    ---perform scroll
    vim.cmd("normal! k")
  end

  local function on_G()
    self.scroll = true
    ---perform scroll
    vim.cmd("normal! G")
  end

  vim.keymap.set("n", "j", on_j, { buffer = self.containers.result.bufnr })
  vim.keymap.set("n", "k", on_k, { buffer = self.containers.result.bufnr })
  vim.keymap.set("n", "G", on_G, { buffer = self.containers.result.bufnr })

  ---@type AvanteLLMStartCallback
  local function on_start(_) end

  ---@param messages avante.HistoryMessage[]
  local function on_messages_add(messages) self:add_history_messages(messages) end

  ---@param state avante.GenerateState
  local function on_state_change(state)
    self:clear_state()
    self.current_state = state
    self:render_state()
  end

<<<<<<< HEAD
    ---@param state avante.GenerateState
    local function on_state_change(state)
      self:clear_state()
      self.current_state = state

      -- Synchronize is_generating flag with state changes to prevent conflicts
      if state == "generating" or state == "tool calling" then
        self.is_generating = true
      elseif state == "succeeded" or state == "failed" then
        self.is_generating = false
      end

      self:render_state()
=======
  ---@param tool_id string
  ---@param tool_name string
  ---@param log string
  ---@param state AvanteLLMToolUseState
  local function on_tool_log(tool_id, tool_name, log, state)
    if state == "generating" then on_state_change("tool calling") end
    local tool_use_message = History.Helpers.get_tool_use_message(tool_id, self.chat_history.messages)
    if not tool_use_message then
      -- Utils.debug("tool_use message not found", tool_id, tool_name)
      return
>>>>>>> f092bb3e
    end

    local tool_use_logs = tool_use_message.tool_use_logs or {}
    local content = string.format("[%s]: %s", tool_name, log)
    table.insert(tool_use_logs, content)
    tool_use_message.tool_use_logs = tool_use_logs

    local orig_is_calling = tool_use_message.is_calling
    tool_use_message.is_calling = true
    self:update_content("")
    tool_use_message.is_calling = orig_is_calling
    self:save_history()
  end

  local function set_tool_use_store(tool_id, key, value)
    local tool_use_message = History.Helpers.get_tool_use_message(tool_id, self.chat_history.messages)
    if tool_use_message then
      local tool_use_store = tool_use_message.tool_use_store or {}
      tool_use_store[key] = value
      tool_use_message.tool_use_store = tool_use_store
      self:save_history()
    end
  end

  ---@type AvanteLLMStopCallback
  local function on_stop(stop_opts)
    self.is_generating = false

    pcall(function()
      ---remove keymaps
      vim.keymap.del("n", "j", { buffer = self.containers.result.bufnr })
      vim.keymap.del("n", "k", { buffer = self.containers.result.bufnr })
      vim.keymap.del("n", "G", { buffer = self.containers.result.bufnr })
    end)

    if stop_opts.error ~= nil and stop_opts.error ~= vim.NIL then
      local msg_content = stop_opts.error
      if type(msg_content) ~= "string" then msg_content = vim.inspect(msg_content) end
      self:add_history_messages({
        History.Message:new("assistant", "\n\nError: " .. msg_content, {
          just_for_display = true,
        }),
      })
      on_state_change("failed")
      return
    end

    on_state_change("succeeded")

    self:update_content("", {
      callback = function() api.nvim_exec_autocmds("User", { pattern = VIEW_BUFFER_UPDATED_PATTERN }) end,
    })

    vim.defer_fn(function()
      if Utils.is_valid_container(self.containers.result, true) and Config.behaviour.jump_result_buffer_on_finish then
        api.nvim_set_current_win(self.containers.result.winid)
      end
      if Config.behaviour.auto_apply_diff_after_generation then self:apply(false) end
    end, 0)

    Path.history.save(self.code.bufnr, self.chat_history)
  end

  if request and request ~= "" then
    self:add_history_messages({
      History.Message:new("user", request, {
        is_user_submission = true,
        selected_filepaths = selected_filepaths,
        selected_code = selected_code,
      }),
    })
  end

  self:get_generate_prompts_options(request, function(generate_prompts_options)
    ---@type AvanteLLMStreamOptions
    ---@diagnostic disable-next-line: assign-type-mismatch
    local stream_options = vim.tbl_deep_extend("force", generate_prompts_options, {
      on_start = on_start,
      on_stop = on_stop,
      on_tool_log = on_tool_log,
      on_messages_add = on_messages_add,
      on_state_change = on_state_change,
      acp_client = self.acp_client,
      on_save_acp_client = function(client) self.acp_client = client end,
      acp_session_id = self.chat_history.acp_session_id,
      on_save_acp_session_id = function(session_id)
        self.chat_history.acp_session_id = session_id
        Path.history.save(self.code.bufnr, self.chat_history)
      end,
      set_tool_use_store = set_tool_use_store,
      get_history_messages = function(opts) return self:get_history_messages_for_api(opts) end,
      get_todos = function()
        local history = Path.history.load(self.code.bufnr)
        return history.todos
      end,
      update_todos = function(todos) self:update_todos(todos) end,
      session_ctx = {},
      ---@param usage avante.LLMTokenUsage
      update_tokens_usage = function(usage)
        if not usage then return end
        if usage.completion_tokens == nil then return end
        if usage.prompt_tokens == nil then return end
        self.chat_history.tokens_usage = usage
        self:save_history()
      end,
      get_tokens_usage = function() return self.chat_history.tokens_usage end,
    })

    ---@param pending_compaction_history_messages avante.HistoryMessage[]
    local function on_memory_summarize(pending_compaction_history_messages)
      local history_memory = self.chat_history.memory
      Llm.summarize_memory(
        history_memory and history_memory.content,
        pending_compaction_history_messages,
        function(memory)
          if memory then
            self.chat_history.memory = memory
            Path.history.save(self.code.bufnr, self.chat_history)
            stream_options.memory = memory.content
          end
          stream_options.history_messages = self:get_history_messages_for_api()
          Llm.stream(stream_options)
        end
      )
    end

    stream_options.on_memory_summarize = on_memory_summarize

<<<<<<< HEAD
    self:get_generate_prompts_options(request, function(generate_prompts_options)
      ---@type AvanteLLMStreamOptions
      ---@diagnostic disable-next-line: assign-type-mismatch
      local stream_options = vim.tbl_deep_extend("force", generate_prompts_options, {
        on_start = on_start,
        on_stop = on_stop,
        on_tool_log = on_tool_log,
        on_messages_add = on_messages_add,
        on_state_change = on_state_change,
        acp_client = self.acp_client,
        on_save_acp_client = function(client) self.acp_client = client end,
        acp_session_id = self.chat_history.acp_session_id,
        on_save_acp_session_id = function(session_id)
          vim.schedule(function()
            self.chat_history.acp_session_id = session_id
            Path.history.save(self.code.bufnr, self.chat_history)
          end)
        end,
        set_tool_use_store = set_tool_use_store,
        get_history_messages = function(opts) return self:get_history_messages_for_api(opts) end,
        get_todos = function()
          local history = Path.history.load(self.code.bufnr)
          return history and history.todos or {}
        end,
        update_todos = function(todos) self:update_todos(todos) end,
        session_ctx = {},
        ---@param usage avante.LLMTokenUsage
        update_tokens_usage = function(usage)
          if not usage then return end
          if usage.completion_tokens == nil then return end
          if usage.prompt_tokens == nil then return end
          self.chat_history.tokens_usage = usage
          self:save_history()
        end,
        get_tokens_usage = function() return self.chat_history.tokens_usage end,
      })
=======
    on_state_change("generating")
    Llm.stream(stream_options)
  end)
end
>>>>>>> f092bb3e

function Sidebar:initialize_token_count()
  if Config.behaviour.enable_token_counting then self:get_generate_prompts_options("") end
end

function Sidebar:create_input_container()
  if self.containers.input then self.containers.input:unmount() end

  if not self.code.bufnr or not api.nvim_buf_is_valid(self.code.bufnr) then return end

  if self.chat_history == nil then self:reload_chat_history() end

  local function get_position()
    if self:get_layout() == "vertical" then return "bottom" end
    return "right"
  end

  local function get_size()
    if self:get_layout() == "vertical" then return {
      height = Config.windows.input.height,
    } end

    local selected_code_container_height = self:get_selected_code_container_height()

    return {
      width = "40%",
      height = math.max(1, api.nvim_win_get_height(self.containers.result.winid) - selected_code_container_height),
    }
  end

  self.containers.input = Split({
    enter = false,
    relative = {
      type = "win",
      winid = self.containers.result.winid,
    },
    buf_options = {
      swapfile = false,
      buftype = "nofile",
    },
    win_options = vim.tbl_deep_extend("force", base_win_options, { signcolumn = "yes", wrap = Config.windows.wrap }),
    position = get_position(),
    size = get_size(),
  })

  local function on_submit()
    if not vim.g.avante_login then
      Utils.warn("Sending message to fast!, API key is not yet set", { title = "Avante" })
      return
    end
    if not Utils.is_valid_container(self.containers.input) then return end
    local lines = api.nvim_buf_get_lines(self.containers.input.bufnr, 0, -1, false)
    local request = table.concat(lines, "\n")
    if request == "" then return end
    api.nvim_buf_set_lines(self.containers.input.bufnr, 0, -1, false, {})
    api.nvim_win_set_cursor(self.containers.input.winid, { 1, 0 })
    self:handle_submit(request)
  end

  self.containers.input:mount()
  PromptLogger.init()

  local function place_sign_at_first_line(bufnr)
    local group = "avante_input_prompt_group"

    fn.sign_unplace(group, { buffer = bufnr })
    fn.sign_place(0, group, "AvanteInputPromptSign", bufnr, { lnum = 1 })
  end

  place_sign_at_first_line(self.containers.input.bufnr)

  if Utils.in_visual_mode() then
    -- Exit visual mode. Unfortunately there is no appropriate command
    -- so we have to simulate keystrokes.
    local esc_key = api.nvim_replace_termcodes("<Esc>", true, false, true)
    vim.api.nvim_feedkeys(esc_key, "n", false)
  end

  self:setup_window_navigation(self.containers.input)
  self.containers.input:map("n", Config.mappings.submit.normal, on_submit)
  self.containers.input:map("i", Config.mappings.submit.insert, on_submit)
  if Config.prompt_logger.next_prompt.normal then
    self.containers.input:map("n", Config.prompt_logger.next_prompt.normal, PromptLogger.on_log_retrieve(-1))
  end
  if Config.prompt_logger.next_prompt.insert then
    self.containers.input:map("i", Config.prompt_logger.next_prompt.insert, PromptLogger.on_log_retrieve(-1))
  end
  if Config.prompt_logger.prev_prompt.normal then
    self.containers.input:map("n", Config.prompt_logger.prev_prompt.normal, PromptLogger.on_log_retrieve(1))
  end
  if Config.prompt_logger.prev_prompt.insert then
    self.containers.input:map("i", Config.prompt_logger.prev_prompt.insert, PromptLogger.on_log_retrieve(1))
  end

  if Config.mappings.sidebar.close_from_input ~= nil then
    if Config.mappings.sidebar.close_from_input.normal ~= nil then
      self.containers.input:map("n", Config.mappings.sidebar.close_from_input.normal, function() self:shutdown() end)
    end
    if Config.mappings.sidebar.close_from_input.insert ~= nil then
      self.containers.input:map("i", Config.mappings.sidebar.close_from_input.insert, function() self:shutdown() end)
    end
  end

  if Config.mappings.sidebar.toggle_code_window_from_input ~= nil then
    if Config.mappings.sidebar.toggle_code_window_from_input.normal ~= nil then
      self.containers.input:map(
        "n",
        Config.mappings.sidebar.toggle_code_window_from_input.normal,
        function() self:toggle_code_window() end
      )
    end
    if Config.mappings.sidebar.toggle_code_window_from_input.insert ~= nil then
      self.containers.input:map(
        "i",
        Config.mappings.sidebar.toggle_code_window_from_input.insert,
        function() self:toggle_code_window() end
      )
    end
  end

  api.nvim_set_option_value("filetype", "AvanteInput", { buf = self.containers.input.bufnr })

  -- Setup completion
  api.nvim_create_autocmd("InsertEnter", {
    group = self.augroup,
    buffer = self.containers.input.bufnr,
    once = true,
    desc = "Setup the completion of helpers in the input buffer",
    callback = function() end,
  })

  local debounced_show_input_hint = Utils.debounce(function()
    if vim.api.nvim_win_is_valid(self.containers.input.winid) then self:show_input_hint() end
  end, 200)
  api.nvim_create_autocmd({ "TextChanged", "TextChangedI", "VimResized" }, {
    group = self.augroup,
    buffer = self.containers.input.bufnr,
    callback = function()
      debounced_show_input_hint()
      place_sign_at_first_line(self.containers.input.bufnr)
    end,
  })

  api.nvim_create_autocmd("QuitPre", {
    group = self.augroup,
    buffer = self.containers.input.bufnr,
    callback = function() self:close_input_hint() end,
  })

  api.nvim_create_autocmd("WinClosed", {
    group = self.augroup,
    pattern = tostring(self.containers.input.winid),
    callback = function() self:close_input_hint() end,
  })

  api.nvim_create_autocmd("BufEnter", {
    group = self.augroup,
    buffer = self.containers.input.bufnr,
    callback = function()
      if Config.windows.ask.start_insert then vim.cmd("noautocmd startinsert!") end
    end,
  })

  api.nvim_create_autocmd("BufLeave", {
    group = self.augroup,
    buffer = self.containers.input.bufnr,
    callback = function()
      vim.cmd("noautocmd stopinsert")
      self:close_input_hint()
    end,
  })

  -- Update hint on mode change as submit key sequence may be different
  api.nvim_create_autocmd("ModeChanged", {
    group = self.augroup,
    buffer = self.containers.input.bufnr,
    callback = function() self:show_input_hint() end,
  })

  api.nvim_create_autocmd("WinEnter", {
    group = self.augroup,
    callback = function()
      local cur_win = api.nvim_get_current_win()
      if self.containers.input and cur_win == self.containers.input.winid then
        self:show_input_hint()
      else
        self:close_input_hint()
      end
    end,
  })
end

-- FIXME: this is used by external plugin users
---@param value string
function Sidebar:set_input_value(value)
  if not self.containers.input then return end
  if not value then return end
  api.nvim_buf_set_lines(self.containers.input.bufnr, 0, -1, false, vim.split(value, "\n"))
end

---@return string
function Sidebar:get_input_value()
  if not self.containers.input then return "" end
  local lines = api.nvim_buf_get_lines(self.containers.input.bufnr, 0, -1, false)
  return table.concat(lines, "\n")
end

function Sidebar:get_selected_code_container_height()
  if not self.code.selection then return 0 end

  local max_height = 5

  local count = Utils.count_lines(self.code.selection.content)
  if Config.windows.sidebar_header.enabled then count = count + 1 end

  return math.min(count, max_height)
end

function Sidebar:get_todos_container_height()
  local history = Path.history.load(self.code.bufnr)
  if #history.todos == 0 then return 0 end
  return 3
end

function Sidebar:get_result_container_height()
  local todos_container_height = self:get_todos_container_height()
  local selected_code_container_height = self:get_selected_code_container_height()
  local selected_files_container_height = self:get_selected_files_container_height()

  if self:get_layout() == "horizontal" then return math.floor(Config.windows.height / 100 * vim.o.lines) end

  return math.max(
    1,
    api.nvim_get_option_value("lines", {})
      - selected_files_container_height
      - selected_code_container_height
      - todos_container_height
      - Config.windows.input.height
  )
end

function Sidebar:get_result_container_width()
  if self:get_layout() == "vertical" then return math.floor(Config.windows.width / 100 * vim.o.columns) end

  return math.max(1, api.nvim_win_get_width(self.code.winid))
end

function Sidebar:adjust_result_container_layout()
  local width = self:get_result_container_width()
  local height = self:get_result_container_height()

  if self.is_in_full_view then width = vim.o.columns - 1 end

  api.nvim_win_set_width(self.containers.result.winid, width)
  api.nvim_win_set_height(self.containers.result.winid, height)
end

---@param opts AskOptions
function Sidebar:render(opts)
  self.augroup = api.nvim_create_augroup("avante_sidebar_" .. self.id, { clear = true })

  -- This autocommand needs to be registered first, before NuiSplit
  -- registers their own handlers for WinClosed events that will set
  -- container.winid to nil, which will cause Sidebar:get_sidebar_window()
  -- to fail.
  api.nvim_create_autocmd("WinClosed", {
    group = self.augroup,
    callback = function(args)
      local closed_winid = tonumber(args.match)
      if closed_winid then
        local container = self:get_sidebar_window(closed_winid)
        -- Ignore closing selected files and todos windows because they can disappear during normal operation
        if container and container ~= self.containers.selected_files and container ~= self.containers.todos then
          self:close()
        end
      end
    end,
  })

  if opts.sidebar_pre_render then opts.sidebar_pre_render(self) end

  local function get_position()
    return (opts and opts.win and opts.win.position) and opts.win.position or calculate_config_window_position()
  end

  self.containers.result = Split({
    enter = false,
    relative = "editor",
    position = get_position(),
    buf_options = vim.tbl_deep_extend("force", buf_options, {
      modifiable = false,
      swapfile = false,
      buftype = "nofile",
      bufhidden = "wipe",
      filetype = "Avante",
    }),
    win_options = vim.tbl_deep_extend("force", base_win_options, {
      wrap = Config.windows.wrap,
      fillchars = Config.windows.fillchars,
    }),
    size = {
      width = self:get_result_container_width(),
      height = self:get_result_container_height(),
    },
  })

  self.containers.result:mount()

  self.containers.result:on(event.BufWinEnter, function()
    xpcall(function() api.nvim_buf_set_name(self.containers.result.bufnr, RESULT_BUF_NAME) end, function(_) end)
  end)

  self.containers.result:map("n", Config.mappings.sidebar.close, function() self:shutdown() end)
  self.containers.result:map("n", Config.mappings.sidebar.toggle_code_window, function() self:toggle_code_window() end)

  self:create_input_container()

  self:create_selected_files_container()

  if self.code.bufnr and api.nvim_buf_is_valid(self.code.bufnr) then
    -- reset states when buffer is closed
    api.nvim_buf_attach(self.code.bufnr, false, {
      on_detach = function(_, _)
        vim.schedule(function()
          if not self.code.winid or not api.nvim_win_is_valid(self.code.winid) then return end
          local bufnr = api.nvim_win_get_buf(self.code.winid)
          self.code.bufnr = bufnr
          self:reload_chat_history()
        end)
      end,
    })
  end

  self:create_selected_code_container()

  self:create_todos_container()

  self:on_mount(opts)

  self:setup_colors()

  if opts.sidebar_post_render then
    self.post_render = opts.sidebar_post_render
    vim.defer_fn(function()
      opts.sidebar_post_render(self)
      self:update_content_with_history()
    end, 100)
  else
    self:update_content_with_history()
  end

  api.nvim_create_autocmd("User", {
    group = self.augroup,
    pattern = "AvanteInputSubmitted",
    callback = function(ev)
      if ev.data and ev.data.request then self:handle_submit(ev.data.request) end
    end,
  })

  return self
end

function Sidebar:get_selected_files_container_height()
  local selected_filepaths_ = self.file_selector:get_selected_filepaths()
  return math.min(Config.windows.selected_files.height, #selected_filepaths_ + 1)
end

function Sidebar:adjust_selected_files_container_layout()
  if not Utils.is_valid_container(self.containers.selected_files, true) then return end

  local win_height = self:get_selected_files_container_height()
  api.nvim_win_set_height(self.containers.selected_files.winid, win_height)
end

function Sidebar:adjust_selected_code_container_layout()
  if not Utils.is_valid_container(self.containers.selected_code, true) then return end

  local win_height = self:get_selected_code_container_height()
  api.nvim_win_set_height(self.containers.selected_code.winid, win_height)
end

function Sidebar:adjust_todos_container_layout()
  if not Utils.is_valid_container(self.containers.todos, true) then return end

  local win_height = self:get_todos_container_height()
  api.nvim_win_set_height(self.containers.todos.winid, win_height)
end

function Sidebar:create_selected_files_container()
  if self.containers.selected_files then self.containers.selected_files:unmount() end

  local selected_filepaths = self.file_selector:get_selected_filepaths()
  if #selected_filepaths == 0 then
    self.file_selector:off("update")
    self.file_selector:on("update", function() self:create_selected_files_container() end)
    return
  end

  self.containers.selected_files = Split({
    enter = false,
    relative = {
      type = "win",
      winid = self:get_split_candidate("selected_files"),
    },
    buf_options = vim.tbl_deep_extend("force", buf_options, {
      modifiable = false,
      swapfile = false,
      buftype = "nofile",
      bufhidden = "wipe",
      filetype = "AvanteSelectedFiles",
    }),
    win_options = vim.tbl_deep_extend("force", base_win_options, {
      fillchars = Config.windows.fillchars,
    }),
    position = "bottom",
    size = {
      height = 2,
    },
  })
  self.containers.selected_files:mount()

  local function render()
    local selected_filepaths_ = self.file_selector:get_selected_filepaths()
    if #selected_filepaths_ == 0 then
      if Utils.is_valid_container(self.containers.selected_files) then self.containers.selected_files:unmount() end
      return
    end

    if not Utils.is_valid_container(self.containers.selected_files, true) then
      self:create_selected_files_container()
      if not Utils.is_valid_container(self.containers.selected_files, true) then
        Utils.warn("Failed to create or find selected files container window.")
        return
      end
    end

    local lines_to_set = {}
    local highlights_to_apply = {}

    local project_path = Utils.root.get()
    for i, filepath in ipairs(selected_filepaths_) do
      local icon, hl = Utils.file.get_file_icon(filepath)
      local renderpath = PPath:new(filepath):normalize(project_path)
      local formatted_line = string.format("%s %s", icon, renderpath)
      table.insert(lines_to_set, formatted_line)
      if hl and hl ~= "" then table.insert(highlights_to_apply, { line_nr = i, icon = icon, hl = hl }) end
    end

    local selected_files_count = #lines_to_set ---@type integer
    local selected_files_buf = api.nvim_win_get_buf(self.containers.selected_files.winid)
    Utils.unlock_buf(selected_files_buf)
    api.nvim_buf_clear_namespace(selected_files_buf, SELECTED_FILES_ICON_NAMESPACE, 0, -1)
    api.nvim_buf_set_lines(selected_files_buf, 0, -1, true, lines_to_set)

    for _, highlight_info in ipairs(highlights_to_apply) do
      local line_idx = highlight_info.line_nr - 1
      local icon_bytes = #highlight_info.icon
      pcall(api.nvim_buf_set_extmark, selected_files_buf, SELECTED_FILES_ICON_NAMESPACE, line_idx, 0, {
        end_col = icon_bytes,
        hl_group = highlight_info.hl,
        priority = PRIORITY,
      })
    end

    Utils.lock_buf(selected_files_buf)
    local win_height = self:get_selected_files_container_height()
    api.nvim_win_set_height(self.containers.selected_files.winid, win_height)
    self:render_header(
      self.containers.selected_files.winid,
      selected_files_buf,
      string.format(
        "%sSelected (%d file%s)",
        Utils.icon(" "),
        selected_files_count,
        selected_files_count > 1 and "s" or ""
      ),
      Highlights.SUBTITLE,
      Highlights.REVERSED_SUBTITLE
    )
    self:adjust_layout()
  end

  self.file_selector:on("update", render)

  local function remove_file(line_number) self.file_selector:remove_selected_filepaths_with_index(line_number) end

  -- Set up keybinding to remove files
  self.containers.selected_files:map("n", Config.mappings.sidebar.remove_file, function()
    local line_number = api.nvim_win_get_cursor(self.containers.selected_files.winid)[1]
    remove_file(line_number)
  end, { noremap = true, silent = true })

  self.containers.selected_files:map("x", Config.mappings.sidebar.remove_file, function()
    vim.api.nvim_feedkeys(vim.api.nvim_replace_termcodes("<Esc>", true, false, true), "n", false)
    local start_line = math.min(vim.fn.line("v"), vim.fn.line("."))
    local end_line = math.max(vim.fn.line("v"), vim.fn.line("."))
    for _ = start_line, end_line do
      remove_file(start_line)
    end
  end, { noremap = true, silent = true })

  self.containers.selected_files:map(
    "n",
    Config.mappings.sidebar.add_file,
    function() self.file_selector:open() end,
    { noremap = true, silent = true }
  )

  -- Set up autocmd to show hint on cursor move
  self.containers.selected_files:on({ event.CursorMoved }, function() self:show_selected_files_hint() end, {})

  -- Clear hint when leaving the window
  self.containers.selected_files:on(event.BufLeave, function() self:close_selected_files_hint() end, {})

  self:setup_window_navigation(self.containers.selected_files)

  render()
end

function Sidebar:create_todos_container()
  local history = Path.history.load(self.code.bufnr)
  if #history.todos == 0 then
    if self.containers.todos and Utils.is_valid_container(self.containers.todos) then
      self.containers.todos:unmount()
    end
    self.containers.todos = nil
    self:adjust_layout()
    return
  end

  -- Calculate safe height to prevent "Not enough room" error
  local safe_height = math.min(3, math.max(1, vim.o.lines - 5))

  if not Utils.is_valid_container(self.containers.todos, true) then
    self.containers.todos = Split({
      enter = false,
      relative = {
        type = "win",
        winid = self:get_split_candidate("todos"),
      },
      buf_options = vim.tbl_deep_extend("force", buf_options, {
        modifiable = false,
        swapfile = false,
        buftype = "nofile",
        bufhidden = "wipe",
        filetype = "AvanteTodos",
      }),
      win_options = vim.tbl_deep_extend("force", base_win_options, {
        fillchars = Config.windows.fillchars,
      }),
      position = "bottom",
      size = {
        height = safe_height,
      },
    })

    local ok, err = pcall(function()
      self.containers.todos:mount()
      self:setup_window_navigation(self.containers.todos)
    end)
    if not ok then
      Utils.debug("Failed to create todos container:", err)
      self.containers.todos = nil
      return
    end
  end
  local done_count = 0
  local total_count = #history.todos
  local focused_idx = 1
  local todos_content_lines = {}
  for idx, todo in ipairs(history.todos) do
    local status_content = "[ ]"
    if todo.status == "done" then
      done_count = done_count + 1
      status_content = "[x]"
    end
    if todo.status == "doing" then status_content = "[-]" end
    local line = string.format("%s %d. %s", status_content, idx, todo.content)
    if todo.status == "cancelled" then line = "~~" .. line .. "~~" end
    if todo.status ~= "todo" then focused_idx = idx + 1 end
    table.insert(todos_content_lines, line)
  end
  if focused_idx > #todos_content_lines then focused_idx = #todos_content_lines end
  local todos_buf = api.nvim_win_get_buf(self.containers.todos.winid)
  Utils.unlock_buf(todos_buf)
  api.nvim_buf_set_lines(todos_buf, 0, -1, false, todos_content_lines)
  pcall(function() api.nvim_win_set_cursor(self.containers.todos.winid, { focused_idx, 0 }) end)
  Utils.lock_buf(todos_buf)
  self:render_header(
    self.containers.todos.winid,
    todos_buf,
    Utils.icon(" ") .. "Todos" .. " (" .. done_count .. "/" .. total_count .. ")",
    Highlights.SUBTITLE,
    Highlights.REVERSED_SUBTITLE
  )

  local ok, err = pcall(function() self:adjust_layout() end)
  if not ok then Utils.debug("Failed to adjust layout after todos creation:", err) end
end

function Sidebar:adjust_layout()
  self:adjust_result_container_layout()
  self:adjust_todos_container_layout()
  self:adjust_selected_code_container_layout()
  self:adjust_selected_files_container_layout()
end

return Sidebar<|MERGE_RESOLUTION|>--- conflicted
+++ resolved
@@ -2719,21 +2719,6 @@
     self:render_state()
   end
 
-<<<<<<< HEAD
-    ---@param state avante.GenerateState
-    local function on_state_change(state)
-      self:clear_state()
-      self.current_state = state
-
-      -- Synchronize is_generating flag with state changes to prevent conflicts
-      if state == "generating" or state == "tool calling" then
-        self.is_generating = true
-      elseif state == "succeeded" or state == "failed" then
-        self.is_generating = false
-      end
-
-      self:render_state()
-=======
   ---@param tool_id string
   ---@param tool_name string
   ---@param log string
@@ -2744,7 +2729,6 @@
     if not tool_use_message then
       -- Utils.debug("tool_use message not found", tool_id, tool_name)
       return
->>>>>>> f092bb3e
     end
 
     local tool_use_logs = tool_use_message.tool_use_logs or {}
@@ -2873,49 +2857,10 @@
 
     stream_options.on_memory_summarize = on_memory_summarize
 
-<<<<<<< HEAD
-    self:get_generate_prompts_options(request, function(generate_prompts_options)
-      ---@type AvanteLLMStreamOptions
-      ---@diagnostic disable-next-line: assign-type-mismatch
-      local stream_options = vim.tbl_deep_extend("force", generate_prompts_options, {
-        on_start = on_start,
-        on_stop = on_stop,
-        on_tool_log = on_tool_log,
-        on_messages_add = on_messages_add,
-        on_state_change = on_state_change,
-        acp_client = self.acp_client,
-        on_save_acp_client = function(client) self.acp_client = client end,
-        acp_session_id = self.chat_history.acp_session_id,
-        on_save_acp_session_id = function(session_id)
-          vim.schedule(function()
-            self.chat_history.acp_session_id = session_id
-            Path.history.save(self.code.bufnr, self.chat_history)
-          end)
-        end,
-        set_tool_use_store = set_tool_use_store,
-        get_history_messages = function(opts) return self:get_history_messages_for_api(opts) end,
-        get_todos = function()
-          local history = Path.history.load(self.code.bufnr)
-          return history and history.todos or {}
-        end,
-        update_todos = function(todos) self:update_todos(todos) end,
-        session_ctx = {},
-        ---@param usage avante.LLMTokenUsage
-        update_tokens_usage = function(usage)
-          if not usage then return end
-          if usage.completion_tokens == nil then return end
-          if usage.prompt_tokens == nil then return end
-          self.chat_history.tokens_usage = usage
-          self:save_history()
-        end,
-        get_tokens_usage = function() return self.chat_history.tokens_usage end,
-      })
-=======
     on_state_change("generating")
     Llm.stream(stream_options)
   end)
 end
->>>>>>> f092bb3e
 
 function Sidebar:initialize_token_count()
   if Config.behaviour.enable_token_counting then self:get_generate_prompts_options("") end
