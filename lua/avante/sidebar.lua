--- conflicted
+++ resolved
@@ -133,21 +133,10 @@
   })
 
   self.renderer:on_mount(function()
-<<<<<<< HEAD
-    local components = self.renderer:get_focusable_components()
-    -- current layout is a
-    -- [  chat  ]
-    -- <gap>
-    -- [ input ]
-    self.winid.result = components[1].winid
-    self.winid.input = components[2].winid
+    self.winid.result = self.renderer:get_component_by_id("result").winid
+    self.winid.input = self.renderer:get_component_by_id("input").winid
     self.bufnr.result = vim.api.nvim_win_get_buf(self.winid.result)
     self.bufnr.input = vim.api.nvim_win_get_buf(self.winid.input)
-
-=======
-    self.winid.result = self.renderer:get_component_by_id("result").winid
-    self.winid.input = self.renderer:get_component_by_id("input").winid
->>>>>>> 5d5ded5c
     self.augroup = api.nvim_create_augroup("avante_" .. self.id .. self.view.win, { clear = true })
 
     local filetype = api.nvim_get_option_value("filetype", { buf = self.code.buf })
@@ -680,12 +669,6 @@
 
         api.nvim_set_current_win(self.winid.result)
 
-<<<<<<< HEAD
-      -- Save chat history
-      table.insert(chat_history or {}, { timestamp = timestamp, requirement = user_input, response = full_response })
-      save_chat_history(self, chat_history)
-    end)
-=======
         -- Display notification
         -- show_notification("Content generation complete!")
 
@@ -694,7 +677,6 @@
         save_chat_history(self, chat_history)
       end
     )
->>>>>>> 5d5ded5c
   end
 
   local body = function()
