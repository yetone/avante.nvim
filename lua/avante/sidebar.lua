--- conflicted
+++ resolved
@@ -557,9 +557,6 @@
     end,
   })
 
-<<<<<<< HEAD
-  ---@type NuiSignal
-=======
   api.nvim_create_autocmd("User", {
     pattern = VIEW_BUFFER_UPDATED_PATTERN,
     callback = function()
@@ -567,7 +564,7 @@
     end,
   })
 
->>>>>>> dea737bf
+  ---@type NuiSignal
   local signal = N.create_signal({ is_loading = false, text = "" })
 
   local chat_history = load_chat_history(self)
@@ -631,16 +628,11 @@
           .. user_input:gsub("\n", "\n> ")
           .. "\n\n"
           .. full_response
-<<<<<<< HEAD
-          .. "\n\n**Generation complete!** Please review the code suggestions above.\n\n",
-        true
-=======
           .. "\n\n**Generation complete!** Please review the code suggestions above.\n\n\n\n",
         true,
         function()
           api.nvim_exec_autocmds("User", { pattern = VIEW_BUFFER_UPDATED_PATTERN })
         end
->>>>>>> dea737bf
       )
 
       api.nvim_set_current_win(self.winid.result)
