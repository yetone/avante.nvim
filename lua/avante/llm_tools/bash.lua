--- conflicted
+++ resolved
@@ -30,25 +30,7 @@
   "safari",
 }
 
-<<<<<<< HEAD
-M.description = [[
-Executes a bash command in a persistent shell session within the project.
-- Use this tool to run bash commands to interact with the shell environment.
-- It maintains a persistent session, so environment variables and shell state are preserved across multiple uses of this tool in the same conversation.
-- Specify the 'command' parameter with the bash command to execute.
-- WARNING: Do NOT use this tool to read or modify files under ANY circumstances. File system access is strictly prohibited for security reasons.
-
-Example:
-To check the current directory, use:
-{ "name": "bash", "parameters": { "command": "pwd" } }
-]]
-=======
-M.get_description = function()
-  local provider = Providers[Config.provider]
-  if Config.provider:match("copilot") and provider.model and provider.model:match("gpt") then
-    return [[Executes a given bash command in a persistent shell session with optional timeout, ensuring proper handling and security measures. Do not use bash command to read or modify files, or you will be fired!]]
-  end
-
+M.description = function()
   local res = ([[Executes a given bash command in a persistent shell session with optional timeout, ensuring proper handling and security measures.
 
 Do not use bash command to read or modify files, or you will be fired!
@@ -190,7 +172,6 @@
 - Never update git config]]):gsub("${BANNED_COMMANDS}", table.concat(banned_commands, ", "))
   return res
 end
->>>>>>> f9aa7545
 
 ---@type AvanteLLMToolParam
 M.param = {
