--- conflicted
+++ resolved
@@ -1126,105 +1126,52 @@
     Utils.debug("Tool execution cancelled before starting: " .. tool_use.name)
     if on_complete then
       on_complete(nil, Helpers.CANCEL_TOKEN)
-      return
-    end
-    return nil, Helpers.CANCEL_TOKEN
+      -- No return value needed here as on_complete handles async completion
+    end
+    return nil, Helpers.CANCEL_TOKEN -- Return for sync case or if on_complete wasn't provided
   end
 
   -- Find the tool definition from the provided list
   ---@type AvanteLLMTool?
   local tool = vim.iter(tools):find(function(t) return t.name == tool_use.name end) ---@param t AvanteLLMTool
-  if tool == nil then return nil, "This tool is not provided: " .. tool_use.name end
+  if tool == nil then
+    local err_msg = "This tool is not provided: " .. tool_use.name
+    -- Handle error before handle_result is defined
+    if on_log then on_log(tool_use.id, tool_use.name, "Error: " .. err_msg, "failed") end
+    if on_complete then
+      on_complete(nil, err_msg)
+    end
+    return nil, err_msg
+  end
 
   -- Assign the function to be called
   local func = tool.func or M[tool.name]
-  if not func then return nil, "Tool function not found for: " .. tool_use.name end
+  if not func then
+    local err_msg = "Tool function not found for: " .. tool_use.name
+    -- Handle error before handle_result is defined
+    if on_log then on_log(tool_use.id, tool_use.name, "Error: " .. err_msg, "failed") end
+    if on_complete then
+      on_complete(nil, err_msg)
+    end
+    return nil, err_msg
+  end
 
   -- Decode input arguments provided by the LLM
   local ok, input_json = pcall(vim.json.decode, tool_use.input_json)
   if not ok or type(input_json) ~= "table" then
-    local err_msg = "Error decoding tool arguments for '" .. tool_use.name .. "': Invalid JSON provided."
-    -- Use handle_result if on_complete is defined, otherwise return directly
+    local err_msg = "Error decoding tool arguments for '"
+      .. tool_use.name
+      .. "': Invalid JSON provided. Input: "
+      .. tool_use.input_json
+    -- Handle error before handle_result is defined
+    if on_log then on_log(tool_use.id, tool_use.name, "Error: " .. err_msg, "failed") end
     if on_complete then
-      return handle_result(nil, err_msg)
-    else
-      return nil, err_msg
-    end
-  end
-<<<<<<< HEAD
-
-  ---@param result string | nil | boolean
-  ---@param err string | nil
-  local function handle_result(result, err)
-    -- Stop the cancellation timer if it exists
-    if cancel_timer and not cancel_timer:is_closing() then
-      cancel_timer:stop()
-      cancel_timer:close()
-    end
-
-    -- Check for cancellation one more time before processing result
-    if Helpers.is_cancelled then
-      if on_log then on_log(tool_use.name, "cancelled during result handling") end
-      return nil, Helpers.CANCEL_TOKEN
-    end
-
-    if on_log then on_log(tool_use.name, "tool finished") end
-    -- Utils.debug("result", result)
-    -- Utils.debug("error", error)
-    if err ~= nil then
-      if on_log then on_log(tool_use.name, "Error: " .. err) end
-    end
-    local result_str ---@type string?
-    if type(result) == "string" then
-      result_str = result
-    elseif result ~= nil then
-      result_str = vim.json.encode(result)
-    end
-    return result_str, err
-  end
-
-  -- *** Centralized Argument Validation ***
-  -- Now 'tool' is guaranteed to be non-nil if we reached this point
-  if tool.param and tool.param.fields then
-    for _, field in ipairs(tool.param.fields) do
-      if not field.optional then -- Check only required fields
-        local arg_value = input_json[field.name]
-        if arg_value == nil then
-          local err_msg = "Error: Missing required parameter '"
-            .. field.name
-            .. "' for tool '"
-            .. tool_use.name
-            .. "'."
-          return handle_result(nil, err_msg) -- Use handle_result to manage state/cancellation
-        end
-        -- Basic type check (can be expanded if needed)
-        if field.type ~= "any" and type(arg_value) ~= field.type and field.type ~= "object" then -- Allow any type for 'object' for now
-          local err_msg = "Error: Invalid type for required parameter '"
-            .. field.name
-            .. "' for tool '"
-            .. tool_use.name
-            .. "'. Expected "
-            .. field.type
-            .. ", got "
-            .. type(arg_value)
-            .. "."
-          return handle_result(nil, err_msg) -- Use handle_result
-        end
-      end
-    end
-  end
-  -- *** End Validation ***
-
-  if not func then return nil, "Tool not found: " .. tool_use.name end
-  if on_log then on_log(tool_use.name, "running tool") end
-=======
-  local ok, input_json = pcall(vim.json.decode, tool_use.input_json)
-  if not ok then return nil, "Failed to decode tool input json: " .. vim.inspect(input_json) end
-  if not func then return nil, "Tool not found: " .. tool_use.name end
-  if on_log then on_log(tool_use.id, tool_use.name, "running tool", "running") end
-
->>>>>>> f9aa7545
-  -- Set up a timer to periodically check for cancellation
+      on_complete(nil, err_msg)
+    end
+    return nil, err_msg
+  end
+
+  -- Set up a timer to periodically check for cancellation (from vanilla/main)
   local cancel_timer
   if on_complete then
     cancel_timer = vim.loop.new_timer()
@@ -1239,6 +1186,7 @@
               cancel_timer:stop()
               cancel_timer:close()
             end
+            -- Directly call on_complete for cancellation
             on_complete(nil, Helpers.CANCEL_TOKEN)
           end
         end)
@@ -1257,6 +1205,7 @@
 
     -- Check for cancellation one more time before processing result
     if Helpers.is_cancelled then
+      -- Use the log format from vanilla/main
       if on_log then on_log(tool_use.id, tool_use.name, "cancelled during result handling", "failed") end
       return nil, Helpers.CANCEL_TOKEN
     end
@@ -1266,36 +1215,101 @@
     else
       if on_log then on_log(tool_use.id, tool_use.name, "tool finished", "succeeded") end
     end
+
     local result_str ---@type string?
     if type(result) == "string" then
       result_str = result
     elseif result ~= nil then
+      -- Ensure boolean true becomes "true" string etc.
       result_str = vim.json.encode(result)
     end
     return result_str, err
   end
 
+  -- *** Centralized Argument Validation (from HEAD, adapted logging/return) ***
+  if tool.param and tool.param.fields then
+    for _, field in ipairs(tool.param.fields) do
+      -- Check only required fields that aren't explicitly 'any' or 'object' for type checking
+      if not field.optional then
+        local arg_value = input_json[field.name]
+        local validation_err_msg ---@type string?
+
+        if arg_value == nil then
+          validation_err_msg = "Error: Missing required parameter '"
+            .. field.name
+            .. "' for tool '"
+            .. tool_use.name
+            .. "'."
+        -- Basic type check (skip for 'any' or 'object')
+        elseif field.type ~= "any" and field.type ~= "object" and type(arg_value) ~= field.type then
+          -- Special case: allow integer for number type
+          if not (field.type == "number" and type(arg_value) == "integer") then
+             validation_err_msg = "Error: Invalid type for required parameter '"
+              .. field.name
+              .. "' for tool '"
+              .. tool_use.name
+              .. "'. Expected "
+              .. field.type
+              .. ", got "
+              .. type(arg_value)
+              .. "."
+          end
+        end
+
+        if validation_err_msg then
+          -- Use handle_result now that it's defined to manage timer and logging
+          local final_result, final_err = handle_result(nil, validation_err_msg)
+          if on_complete then
+            -- If async, we must explicitly call on_complete
+            on_complete(final_result, final_err)
+            -- Return nil, err to signal async completion handled
+            return nil, final_err
+          else
+            -- If sync, return the result from handle_result
+            return final_result, final_err
+          end
+        end
+      end
+    end
+  end
+  -- *** End Validation ***
+
+  -- Log before running the actual function (using vanilla/main format)
+  if on_log then on_log(tool_use.id, tool_use.name, "running tool", "running") end
+
+  -- Execute the tool function
   local result, err = func(input_json, function(log)
-    -- Check for cancellation during logging
+    -- Check for cancellation during logging callbacks
     if Helpers.is_cancelled then return end
     if on_log then on_log(tool_use.id, tool_use.name, log, "running") end
-  end, function(result, err)
+  end, function(async_result, async_err) -- Renamed args to avoid collision
+    -- Async completion callback
     -- Check for cancellation before completing
     if Helpers.is_cancelled then
       if on_complete then on_complete(nil, Helpers.CANCEL_TOKEN) end
+      return -- Don't proceed if cancelled
+    end
+
+    -- Use handle_result to process the outcome
+    local final_result, final_err = handle_result(async_result, async_err)
+    if on_complete == nil then
+      Utils.error("asynchronous tool " .. tool_use.name .. " result not handled (on_complete missing)")
       return
     end
-
-    result, err = handle_result(result, err)
-    if on_complete == nil then
-      Utils.error("asynchronous tool " .. tool_use.name .. " result not handled")
-      return
-    end
-    on_complete(result, err)
+    -- Call the original on_complete provided to process_tool_use
+    on_complete(final_result, final_err)
   end, session_ctx)
 
-  -- Result and error being nil means that the tool was executed asynchronously
-  if result == nil and err == nil and on_complete then return end
+  -- Handle synchronous result (func returned values directly)
+  -- If result and err are nil AND on_complete exists, it means the tool ran asynchronously
+  -- and the async callback above already handled completion via on_complete.
+  if result == nil and err == nil and on_complete then
+     -- Intentionally return nothing here, async path handled it.
+     -- The caller expects no return values in this case.
+     return
+  end
+
+  -- Otherwise (sync tool, or async tool without on_complete), process the direct return values.
   return handle_result(result, err)
 end
 
