---NOTE: user will be merged with defaults and
---we add a default var_accessor for this table to config values.

---@alias WebSearchEngineProviderResponseBodyFormatter fun(body: table): (string, string?)

local Utils = require("avante.utils")

---@class avante.file_selector.IParams
---@field public title      string
---@field public filepaths  string[]
---@field public handler    fun(filepaths: string[]|nil): nil

---@class avante.file_selector.opts.IGetFilepathsParams
---@field public cwd                string
---@field public selected_filepaths string[]

---@class avante.CoreConfig: avante.Config
local M = {}
---@class avante.Config
M._defaults = {
  debug = false,
  ---@alias ProviderName "claude" | "openai" | "azure" | "gemini" | "vertex" | "cohere" | "copilot" | "bedrock" | "ollama" | string
  provider = "claude",
  -- WARNING: Since auto-suggestions are a high-frequency operation and therefore expensive,
  -- currently designating it as `copilot` provider is dangerous because: https://github.com/yetone/avante.nvim/issues/1048
  -- Of course, you can reduce the request frequency by increasing `suggestion.debounce`.
  auto_suggestions_provider = "claude",
  cursor_applying_provider = nil,
  memory_summary_provider = nil,
  ---@alias Tokenizer "tiktoken" | "hf"
  -- Used for counting tokens and encoding text.
  -- By default, we will use tiktoken.
  -- For most providers that we support we will determine this automatically.
  -- If you wish to use a given implementation, then you can override it here.
  tokenizer = "tiktoken",
  ---@type string | (fun(): string) | nil
  system_prompt = nil,
  rag_service = {
    enabled = false, -- Enables the rag service, requires OPENAI_API_KEY to be set
    host_mount = os.getenv("HOME"), -- Host mount path for the rag service (docker will mount this path)
    runner = "docker", -- The runner for the rag service, (can use docker, or nix)
    provider = "openai", -- The provider to use for RAG service. eg: openai or ollama
    llm_model = "", -- The LLM model to use for RAG service
    embed_model = "", -- The embedding model to use for RAG service
    endpoint = "https://api.openai.com/v1", -- The API endpoint for RAG service
  },
  web_search_engine = {
    provider = "tavily",
    providers = {
      tavily = {
        api_key_name = "TAVILY_API_KEY",
        extra_request_body = {
          include_answer = "basic",
        },
        ---@type WebSearchEngineProviderResponseBodyFormatter
        format_response_body = function(body) return body.answer, nil end,
      },
      serpapi = {
        api_key_name = "SERPAPI_API_KEY",
        extra_request_body = {
          engine = "google",
          google_domain = "google.com",
        },
        ---@type WebSearchEngineProviderResponseBodyFormatter
        format_response_body = function(body)
          if body.answer_box ~= nil then return body.answer_box.result, nil end
          if body.organic_results ~= nil then
            local jsn = vim
              .iter(body.organic_results)
              :map(
                function(result)
                  return {
                    title = result.title,
                    link = result.link,
                    snippet = result.snippet,
                    date = result.date,
                  }
                end
              )
              :take(10)
              :totable()
            return vim.json.encode(jsn), nil
          end
          return "", nil
        end,
      },
      searchapi = {
        api_key_name = "SEARCHAPI_API_KEY",
        extra_request_body = {
          engine = "google",
        },
        ---@type WebSearchEngineProviderResponseBodyFormatter
        format_response_body = function(body)
          if body.answer_box ~= nil then return body.answer_box.result, nil end
          if body.organic_results ~= nil then
            local jsn = vim
              .iter(body.organic_results)
              :map(
                function(result)
                  return {
                    title = result.title,
                    link = result.link,
                    snippet = result.snippet,
                    date = result.date,
                  }
                end
              )
              :take(10)
              :totable()
            return vim.json.encode(jsn), nil
          end
          return "", nil
        end,
      },
      google = {
        api_key_name = "GOOGLE_SEARCH_API_KEY",
        engine_id_name = "GOOGLE_SEARCH_ENGINE_ID",
        extra_request_body = {},
        ---@type WebSearchEngineProviderResponseBodyFormatter
        format_response_body = function(body)
          if body.items ~= nil then
            local jsn = vim
              .iter(body.items)
              :map(
                function(result)
                  return {
                    title = result.title,
                    link = result.link,
                    snippet = result.snippet,
                  }
                end
              )
              :take(10)
              :totable()
            return vim.json.encode(jsn), nil
          end
          return "", nil
        end,
      },
      kagi = {
        api_key_name = "KAGI_API_KEY",
        extra_request_body = {
          limit = "10",
        },
        ---@type WebSearchEngineProviderResponseBodyFormatter
        format_response_body = function(body)
          if body.data ~= nil then
            local jsn = vim
              .iter(body.data)
              -- search results only
              :filter(function(result) return result.t == 0 end)
              :map(
                function(result)
                  return {
                    title = result.title,
                    url = result.url,
                    snippet = result.snippet,
                  }
                end
              )
              :take(10)
              :totable()
            return vim.json.encode(jsn), nil
          end
          return "", nil
        end,
      },
      brave = {
        api_key_name = "BRAVE_API_KEY",
        extra_request_body = {
          count = "10",
          result_filter = "web",
        },
        format_response_body = function(body)
          if body.web == nil then return "", nil end

          local jsn = vim.iter(body.web.results):map(
            function(result)
              return {
                title = result.title,
                url = result.url,
                snippet = result.description,
              }
            end
          )

          return vim.json.encode(jsn), nil
        end,
      },
    },
  },
  ---@type AvanteSupportedProvider
  openai = {
    endpoint = "https://api.openai.com/v1",
    model = "gpt-4o",
    timeout = 30000, -- Timeout in milliseconds, increase this for reasoning models
    temperature = 0,
<<<<<<< HEAD
    max_completion_tokens = 10240, -- Increase this to include reasoning tokens (for reasoning models)
    reasoning_effort = "medium", -- low|medium|high, only used for reasoning models
    max_tokens = 10240,
=======
    max_tokens = 16384,
>>>>>>> 3504e644
  },
  ---@type AvanteSupportedProvider
  copilot = {
    endpoint = "https://api.githubcopilot.com",
    model = "gpt-4o-2024-08-06",
    proxy = nil, -- [protocol://]host[:port] Use this proxy
    allow_insecure = false, -- Allow insecure server connections
    timeout = 30000, -- Timeout in milliseconds
    temperature = 0,
    max_tokens = 20480,
  },
  ---@type AvanteAzureProvider
  azure = {
    endpoint = "", -- example: "https://<your-resource-name>.openai.azure.com"
    deployment = "", -- Azure deployment name (e.g., "gpt-4o", "my-gpt-4o-deployment")
    api_version = "2024-12-01-preview",
    timeout = 30000, -- Timeout in milliseconds, increase this for reasoning models
    temperature = 0,
<<<<<<< HEAD
    max_completion_tokens = 10240, -- Increase this to include reasoning tokens (for reasoning models)
    reasoning_effort = "medium", -- low|medium|high, only used for reasoning models
=======
    max_tokens = 20480,
>>>>>>> 3504e644
  },
  ---@type AvanteSupportedProvider
  claude = {
    endpoint = "https://api.anthropic.com",
    model = "claude-3-7-sonnet-20250219",
    timeout = 30000, -- Timeout in milliseconds
    temperature = 0,
    max_tokens = 20480,
  },
  ---@type AvanteSupportedProvider
  bedrock = {
    model = "anthropic.claude-3-5-sonnet-20241022-v2:0",
    timeout = 30000, -- Timeout in milliseconds
    temperature = 0,
    max_tokens = 20480,
  },
  ---@type AvanteSupportedProvider
  gemini = {
    endpoint = "https://generativelanguage.googleapis.com/v1beta/models",
    model = "gemini-1.5-flash-latest",
    timeout = 30000, -- Timeout in milliseconds
    temperature = 0,
    max_tokens = 20480,
  },
  ---@type AvanteSupportedProvider
  vertex = {
    endpoint = "https://LOCATION-aiplatform.googleapis.com/v1/projects/PROJECT_ID/locations/LOCATION/publishers/google/models",
    model = "gemini-1.5-flash-002",
    timeout = 30000, -- Timeout in milliseconds
    temperature = 0,
    max_tokens = 20480,
  },
  ---@type AvanteSupportedProvider
  cohere = {
    endpoint = "https://api.cohere.com/v2",
    model = "command-r-plus-08-2024",
    timeout = 30000, -- Timeout in milliseconds
    temperature = 0,
    max_tokens = 20480,
  },
  ---@type AvanteSupportedProvider
  ollama = {
    endpoint = "http://127.0.0.1:11434",
    timeout = 30000, -- Timeout in milliseconds
    options = {
      temperature = 0,
      num_ctx = 20480,
    },
  },
  ---@type AvanteSupportedProvider
  vertex_claude = {
    endpoint = "https://LOCATION-aiplatform.googleapis.com/v1/projects/PROJECT_ID/locations/LOCATION/publishers/antrhopic/models",
    model = "claude-3-5-sonnet-v2@20241022",
    timeout = 30000, -- Timeout in milliseconds
    temperature = 0,
    max_tokens = 20480,
  },
  ---To add support for custom provider, follow the format below
  ---See https://github.com/yetone/avante.nvim/wiki#custom-providers for more details
  ---@type {[string]: AvanteProvider}
  vendors = {
    ---@type AvanteSupportedProvider
    ["claude-haiku"] = {
      __inherited_from = "claude",
      model = "claude-3-5-haiku-20241022",
      timeout = 30000, -- Timeout in milliseconds
      temperature = 0,
      max_tokens = 20480,
    },
    ---@type AvanteSupportedProvider
    ["claude-opus"] = {
      __inherited_from = "claude",
      model = "claude-3-opus-20240229",
      timeout = 30000, -- Timeout in milliseconds
      temperature = 0,
      max_tokens = 20480,
    },
    ["openai-gpt-4o-mini"] = {
      __inherited_from = "openai",
      model = "gpt-4o-mini",
    },
  },
  ---Specify the special dual_boost mode
  ---1. enabled: Whether to enable dual_boost mode. Default to false.
  ---2. first_provider: The first provider to generate response. Default to "openai".
  ---3. second_provider: The second provider to generate response. Default to "claude".
  ---4. prompt: The prompt to generate response based on the two reference outputs.
  ---5. timeout: Timeout in milliseconds. Default to 60000.
  ---How it works:
  --- When dual_boost is enabled, avante will generate two responses from the first_provider and second_provider respectively. Then use the response from the first_provider as provider1_output and the response from the second_provider as provider2_output. Finally, avante will generate a response based on the prompt and the two reference outputs, with the default Provider as normal.
  ---Note: This is an experimental feature and may not work as expected.
  dual_boost = {
    enabled = false,
    first_provider = "openai",
    second_provider = "claude",
    prompt = "Based on the two reference outputs below, generate a response that incorporates elements from both but reflects your own judgment and unique perspective. Do not provide any explanation, just give the response directly. Reference Output 1: [{{provider1_output}}], Reference Output 2: [{{provider2_output}}]",
    timeout = 60000, -- Timeout in milliseconds
  },
  ---Specify the behaviour of avante.nvim
  ---1. auto_focus_sidebar              : Whether to automatically focus the sidebar when opening avante.nvim. Default to true.
  ---2. auto_suggestions = false, -- Whether to enable auto suggestions. Default to false.
  ---3. auto_apply_diff_after_generation: Whether to automatically apply diff after LLM response.
  ---                                     This would simulate similar behaviour to cursor. Default to false.
  ---4. auto_set_keymaps                : Whether to automatically set the keymap for the current line. Default to true.
  ---                                     Note that avante will safely set these keymap. See https://github.com/yetone/avante.nvim/wiki#keymaps-and-api-i-guess for more details.
  ---5. auto_set_highlight_group        : Whether to automatically set the highlight group for the current line. Default to true.
  ---6. jump_result_buffer_on_finish = false, -- Whether to automatically jump to the result buffer after generation
  ---7. support_paste_from_clipboard    : Whether to support pasting image from clipboard. This will be determined automatically based whether img-clip is available or not.
  ---8. minimize_diff                   : Whether to remove unchanged lines when applying a code block
  ---9. enable_token_counting           : Whether to enable token counting. Default to true.
  behaviour = {
    auto_focus_sidebar = true,
    auto_suggestions = false, -- Experimental stage
    auto_suggestions_respect_ignore = false,
    auto_set_highlight_group = true,
    auto_set_keymaps = true,
    auto_apply_diff_after_generation = false,
    jump_result_buffer_on_finish = false,
    support_paste_from_clipboard = false,
    minimize_diff = true,
    enable_token_counting = true,
    enable_cursor_planning_mode = false,
    use_cwd_as_project_root = false,
  },
  history = {
    max_tokens = 8192,
    storage_path = vim.fn.stdpath("state") .. "/avante",
    paste = {
      extension = "png",
      filename = "pasted-%Y-%m-%d-%H-%M-%S",
    },
  },
  highlights = {
    diff = {
      current = nil,
      incoming = nil,
    },
  },
  mappings = {
    ---@class AvanteConflictMappings
    diff = {
      ours = "co",
      theirs = "ct",
      all_theirs = "ca",
      both = "cb",
      cursor = "cc",
      next = "]x",
      prev = "[x",
    },
    suggestion = {
      accept = "<M-l>",
      next = "<M-]>",
      prev = "<M-[>",
      dismiss = "<C-]>",
    },
    jump = {
      next = "]]",
      prev = "[[",
    },
    submit = {
      normal = "<CR>",
      insert = "<C-s>",
    },
    -- NOTE: The following will be safely set by avante.nvim
    ask = "<leader>aa",
    edit = "<leader>ae",
    refresh = "<leader>ar",
    focus = "<leader>af",
    toggle = {
      default = "<leader>at",
      debug = "<leader>ad",
      hint = "<leader>ah",
      suggestion = "<leader>as",
      repomap = "<leader>aR",
    },
    sidebar = {
      apply_all = "A",
      apply_cursor = "a",
      retry_user_request = "r",
      edit_user_request = "e",
      switch_windows = "<Tab>",
      reverse_switch_windows = "<S-Tab>",
      remove_file = "d",
      add_file = "@",
      close = { "<Esc>", "q" },
      ---@alias AvanteCloseFromInput { normal: string | nil, insert: string | nil }
      ---@type AvanteCloseFromInput | nil
      close_from_input = nil, -- e.g., { normal = "<Esc>", insert = "<C-d>" }
    },
    files = {
      add_current = "<leader>ac", -- Add current buffer to selected files
    },
    select_model = "<leader>a?", -- Select model command
  },
  windows = {
    ---@alias AvantePosition "right" | "left" | "top" | "bottom" | "smart"
    position = "right",
    wrap = true, -- similar to vim.o.wrap
    width = 30, -- default % based on available width in vertical layout
    height = 30, -- default % based on available height in horizontal layout
    sidebar_header = {
      enabled = true, -- true, false to enable/disable the header
      align = "center", -- left, center, right for title
      rounded = true,
    },
    input = {
      prefix = "> ",
      height = 8, -- Height of the input window in vertical layout
    },
    edit = {
      border = "rounded",
      start_insert = true, -- Start insert mode when opening the edit window
    },
    ask = {
      floating = false, -- Open the 'AvanteAsk' prompt in a floating window
      border = "rounded",
      start_insert = true, -- Start insert mode when opening the ask window
      ---@alias AvanteInitialDiff "ours" | "theirs"
      focus_on_apply = "ours", -- which diff to focus after applying
    },
  },
  --- @class AvanteConflictConfig
  diff = {
    autojump = true,
    --- Override the 'timeoutlen' setting while hovering over a diff (see :help timeoutlen).
    --- Helps to avoid entering operator-pending mode with diff mappings starting with `c`.
    --- Disable by setting to -1.
    override_timeoutlen = 500,
  },
  --- @class AvanteHintsConfig
  hints = {
    enabled = true,
  },
  --- @class AvanteRepoMapConfig
  repo_map = {
    ignore_patterns = { "%.git", "%.worktree", "__pycache__", "node_modules" }, -- ignore files matching these
    negate_patterns = {}, -- negate ignore files matching these.
  },
  --- @class AvanteFileSelectorConfig
  file_selector = {
    --- @alias FileSelectorProvider "native" | "fzf" | "mini.pick" | "snacks" | "telescope" | string | fun(params: avante.file_selector.IParams|nil): nil
    provider = "native",
    -- Options override for custom providers
    provider_opts = {},
  },
  suggestion = {
    debounce = 600,
    throttle = 600,
  },
  disabled_tools = {}, ---@type string[]
  ---@type AvanteLLMToolPublic[] | fun(): AvanteLLMToolPublic[]
  custom_tools = {},
}

---@type avante.Config
---@diagnostic disable-next-line: missing-fields
M._options = {}

---@type ProviderName[]
M.provider_names = {}

---@param opts? avante.Config
function M.setup(opts)
  vim.validate({ opts = { opts, "table", true } })

  local merged = vim.tbl_deep_extend(
    "force",
    M._defaults,
    opts or {},
    ---@type avante.Config
    {
      behaviour = {
        support_paste_from_clipboard = M.support_paste_image(),
      },
    }
  )

  M._options = merged
  M.provider_names = vim
    .iter(M._defaults)
    :filter(function(_, value) return type(value) == "table" and (value.endpoint ~= nil or value.model ~= nil) end)
    :fold({}, function(acc, k)
      acc = vim.list_extend({}, acc)
      acc = vim.list_extend(acc, { k })
      return acc
    end)

  vim.validate({ provider = { M._options.provider, "string", false } })

  if next(M._options.vendors) ~= nil then
    for k, v in pairs(M._options.vendors) do
      M._options.vendors[k] = type(v) == "function" and v() or v
    end
    vim.validate({ vendors = { M._options.vendors, "table", true } })
    M.provider_names = vim.list_extend(M.provider_names, vim.tbl_keys(M._options.vendors))
  end
end

---@param opts table<string, any>
function M.override(opts)
  vim.validate({ opts = { opts, "table", true } })

  M._options = vim.tbl_deep_extend("force", M._options, opts or {})

  if next(M._options.vendors) ~= nil then
    for k, v in pairs(M._options.vendors) do
      M._options.vendors[k] = type(v) == "function" and v() or v
      if not vim.tbl_contains(M.provider_names, k) then M.provider_names = vim.list_extend(M.provider_names, { k }) end
    end
    vim.validate({ vendors = { M._options.vendors, "table", true } })
  end
end

M = setmetatable(M, {
  __index = function(_, k)
    if M._options[k] then return M._options[k] end
  end,
})

function M.support_paste_image() return Utils.has("img-clip.nvim") or Utils.has("img-clip") end

function M.get_window_width() return math.ceil(vim.o.columns * (M.windows.width / 100)) end

---@param provider_name ProviderName
---@return boolean
function M.has_provider(provider_name) return vim.list_contains(M.provider_names, provider_name) end

---get supported providers
---@param provider_name ProviderName
function M.get_provider_config(provider_name)
  if not M.has_provider(provider_name) then error("No provider found: " .. provider_name, 2) end
  if M._options[provider_name] ~= nil then
    return vim.deepcopy(M._options[provider_name], true)
  elseif M.vendors and M.vendors[provider_name] ~= nil then
    return vim.deepcopy(M.vendors[provider_name], true)
  else
    error("Failed to find provider: " .. provider_name, 2)
  end
end

M.BASE_PROVIDER_KEYS = {
  "endpoint",
  "model",
  "deployment",
  "api_version",
  "proxy",
  "allow_insecure",
  "api_key_name",
  "timeout",
  "display_name",
  -- internal
  "local",
  "_shellenv",
  "tokenizer_id",
  "role_map",
  "support_prompt_caching",
  "__inherited_from",
  "disable_tools",
  "entra",
  "hide_in_model_selector",
}

return M<|MERGE_RESOLUTION|>--- conflicted
+++ resolved
@@ -195,13 +195,8 @@
     model = "gpt-4o",
     timeout = 30000, -- Timeout in milliseconds, increase this for reasoning models
     temperature = 0,
-<<<<<<< HEAD
-    max_completion_tokens = 10240, -- Increase this to include reasoning tokens (for reasoning models)
+    max_completion_tokens = 16384, -- Increase this to include reasoning tokens (for reasoning models)
     reasoning_effort = "medium", -- low|medium|high, only used for reasoning models
-    max_tokens = 10240,
-=======
-    max_tokens = 16384,
->>>>>>> 3504e644
   },
   ---@type AvanteSupportedProvider
   copilot = {
@@ -220,12 +215,8 @@
     api_version = "2024-12-01-preview",
     timeout = 30000, -- Timeout in milliseconds, increase this for reasoning models
     temperature = 0,
-<<<<<<< HEAD
-    max_completion_tokens = 10240, -- Increase this to include reasoning tokens (for reasoning models)
+    max_completion_tokens = 20480, -- Increase this to include reasoning tokens (for reasoning models)
     reasoning_effort = "medium", -- low|medium|high, only used for reasoning models
-=======
-    max_tokens = 20480,
->>>>>>> 3504e644
   },
   ---@type AvanteSupportedProvider
   claude = {
