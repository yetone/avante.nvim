---NOTE: user will be merged with defaults and
---we add a default var_accessor for this table to config values.

---@alias WebSearchEngineProviderResponseBodyFormatter fun(body: table): (string, string?)

local Utils = require("avante.utils")

---@class avante.file_selector.IParams
---@field public title      string
---@field public filepaths  string[]
---@field public handler    fun(filepaths: string[]|nil): nil

---@class avante.file_selector.opts.IGetFilepathsParams
---@field public cwd                string
---@field public selected_filepaths string[]

---@class avante.CoreConfig: avante.Config
local M = {}
---@class avante.Config
M._defaults = {
  debug = false,
  ---@alias avante.ProviderName "claude" | "openai" | "azure" | "gemini" | "vertex" | "cohere" | "copilot" | "bedrock" | "ollama" | string
  provider = "claude",
  -- WARNING: Since auto-suggestions are a high-frequency operation and therefore expensive,
  -- currently designating it as `copilot` provider is dangerous because: https://github.com/yetone/avante.nvim/issues/1048
  -- Of course, you can reduce the request frequency by increasing `suggestion.debounce`.
  auto_suggestions_provider = "claude",
  cursor_applying_provider = nil,
  memory_summary_provider = nil,
  ---@alias Tokenizer "tiktoken" | "hf"
  -- Used for counting tokens and encoding text.
  -- By default, we will use tiktoken.
  -- For most providers that we support we will determine this automatically.
  -- If you wish to use a given implementation, then you can override it here.
  tokenizer = "tiktoken",
  ---@type string | (fun(): string) | nil
  system_prompt = nil,
  rag_service = {
    enabled = false, -- Enables the rag service, requires OPENAI_API_KEY to be set
    host_mount = os.getenv("HOME"), -- Host mount path for the rag service (docker will mount this path)
    runner = "docker", -- The runner for the rag service, (can use docker, or nix)
    provider = "openai", -- The provider to use for RAG service. eg: openai or ollama
    llm_model = "", -- The LLM model to use for RAG service
    embed_model = "", -- The embedding model to use for RAG service
    endpoint = "https://api.openai.com/v1", -- The API endpoint for RAG service
    docker_extra_args = "", -- Extra arguments to pass to the docker command
  },
  web_search_engine = {
    provider = "tavily",
    providers = {
      tavily = {
        api_key_name = "TAVILY_API_KEY",
        extra_request_body = {
          include_answer = "basic",
        },
        ---@type WebSearchEngineProviderResponseBodyFormatter
        format_response_body = function(body) return body.answer, nil end,
      },
      serpapi = {
        api_key_name = "SERPAPI_API_KEY",
        extra_request_body = {
          engine = "google",
          google_domain = "google.com",
        },
        ---@type WebSearchEngineProviderResponseBodyFormatter
        format_response_body = function(body)
          if body.answer_box ~= nil then return body.answer_box.result, nil end
          if body.organic_results ~= nil then
            local jsn = vim
              .iter(body.organic_results)
              :map(
                function(result)
                  return {
                    title = result.title,
                    link = result.link,
                    snippet = result.snippet,
                    date = result.date,
                  }
                end
              )
              :take(10)
              :totable()
            return vim.json.encode(jsn), nil
          end
          return "", nil
        end,
      },
      searchapi = {
        api_key_name = "SEARCHAPI_API_KEY",
        extra_request_body = {
          engine = "google",
        },
        ---@type WebSearchEngineProviderResponseBodyFormatter
        format_response_body = function(body)
          if body.answer_box ~= nil then return body.answer_box.result, nil end
          if body.organic_results ~= nil then
            local jsn = vim
              .iter(body.organic_results)
              :map(
                function(result)
                  return {
                    title = result.title,
                    link = result.link,
                    snippet = result.snippet,
                    date = result.date,
                  }
                end
              )
              :take(10)
              :totable()
            return vim.json.encode(jsn), nil
          end
          return "", nil
        end,
      },
      google = {
        api_key_name = "GOOGLE_SEARCH_API_KEY",
        engine_id_name = "GOOGLE_SEARCH_ENGINE_ID",
        extra_request_body = {},
        ---@type WebSearchEngineProviderResponseBodyFormatter
        format_response_body = function(body)
          if body.items ~= nil then
            local jsn = vim
              .iter(body.items)
              :map(
                function(result)
                  return {
                    title = result.title,
                    link = result.link,
                    snippet = result.snippet,
                  }
                end
              )
              :take(10)
              :totable()
            return vim.json.encode(jsn), nil
          end
          return "", nil
        end,
      },
      kagi = {
        api_key_name = "KAGI_API_KEY",
        extra_request_body = {
          limit = "10",
        },
        ---@type WebSearchEngineProviderResponseBodyFormatter
        format_response_body = function(body)
          if body.data ~= nil then
            local jsn = vim
              .iter(body.data)
              -- search results only
              :filter(function(result) return result.t == 0 end)
              :map(
                function(result)
                  return {
                    title = result.title,
                    url = result.url,
                    snippet = result.snippet,
                  }
                end
              )
              :take(10)
              :totable()
            return vim.json.encode(jsn), nil
          end
          return "", nil
        end,
      },
      brave = {
        api_key_name = "BRAVE_API_KEY",
        extra_request_body = {
          count = "10",
          result_filter = "web",
        },
        format_response_body = function(body)
          if body.web == nil then return "", nil end

          local jsn = vim.iter(body.web.results):map(
            function(result)
              return {
                title = result.title,
                url = result.url,
                snippet = result.description,
              }
            end
          )

          return vim.json.encode(jsn), nil
        end,
      },
    },
  },
  ---@type AvanteSupportedProvider
  openai = {
    endpoint = "https://api.openai.com/v1",
    model = "gpt-4o",
    timeout = 30000, -- Timeout in milliseconds, increase this for reasoning models
    temperature = 0,
    max_completion_tokens = 16384, -- Increase this to include reasoning tokens (for reasoning models)
    reasoning_effort = "medium", -- low|medium|high, only used for reasoning models
  },
  ---@type AvanteSupportedProvider
  copilot = {
    endpoint = "https://api.githubcopilot.com",
    model = "gpt-4o-2024-08-06",
    proxy = nil, -- [protocol://]host[:port] Use this proxy
    allow_insecure = false, -- Allow insecure server connections
    timeout = 30000, -- Timeout in milliseconds
    temperature = 0,
<<<<<<< HEAD
    max_tokens = 4096,
    dynamic_models = {}, -- Pc3e4
=======
    max_tokens = 20480,
>>>>>>> a60a8d47
  },
  ---@type AvanteAzureProvider
  azure = {
    endpoint = "", -- example: "https://<your-resource-name>.openai.azure.com"
    deployment = "", -- Azure deployment name (e.g., "gpt-4o", "my-gpt-4o-deployment")
    api_version = "2024-12-01-preview",
    timeout = 30000, -- Timeout in milliseconds, increase this for reasoning models
    temperature = 0,
    max_completion_tokens = 20480, -- Increase this to include reasoning tokens (for reasoning models)
    reasoning_effort = "medium", -- low|medium|high, only used for reasoning models
  },
  ---@type AvanteSupportedProvider
  claude = {
    endpoint = "https://api.anthropic.com",
    model = "claude-3-7-sonnet-20250219",
    timeout = 30000, -- Timeout in milliseconds
    temperature = 0,
    max_tokens = 20480,
  },
  ---@type AvanteSupportedProvider
  bedrock = {
    model = "anthropic.claude-3-5-sonnet-20241022-v2:0",
    timeout = 30000, -- Timeout in milliseconds
    temperature = 0,
    max_tokens = 20480,
  },
  ---@type AvanteSupportedProvider
  gemini = {
    endpoint = "https://generativelanguage.googleapis.com/v1beta/models",
    model = "gemini-1.5-flash-latest",
    timeout = 30000, -- Timeout in milliseconds
    temperature = 0,
    max_tokens = 20480,
  },
  ---@type AvanteSupportedProvider
  vertex = {
    endpoint = "https://LOCATION-aiplatform.googleapis.com/v1/projects/PROJECT_ID/locations/LOCATION/publishers/google/models",
    model = "gemini-1.5-flash-002",
    timeout = 30000, -- Timeout in milliseconds
    temperature = 0,
    max_tokens = 20480,
  },
  ---@type AvanteSupportedProvider
  cohere = {
    endpoint = "https://api.cohere.com/v2",
    model = "command-r-plus-08-2024",
    timeout = 30000, -- Timeout in milliseconds
    temperature = 0,
    max_tokens = 20480,
  },
  ---@type AvanteSupportedProvider
  ollama = {
    endpoint = "http://127.0.0.1:11434",
    timeout = 30000, -- Timeout in milliseconds
    options = {
      temperature = 0,
      num_ctx = 20480,
    },
  },
  ---@type AvanteSupportedProvider
  vertex_claude = {
    endpoint = "https://LOCATION-aiplatform.googleapis.com/v1/projects/PROJECT_ID/locations/LOCATION/publishers/antrhopic/models",
    model = "claude-3-5-sonnet-v2@20241022",
    timeout = 30000, -- Timeout in milliseconds
    temperature = 0,
    max_tokens = 20480,
  },
  ---To add support for custom provider, follow the format below
  ---See https://github.com/yetone/avante.nvim/wiki#custom-providers for more details
  ---@type {[string]: AvanteProvider}
  vendors = {
    ---@type AvanteSupportedProvider
    ["claude-haiku"] = {
      __inherited_from = "claude",
      model = "claude-3-5-haiku-20241022",
      timeout = 30000, -- Timeout in milliseconds
      temperature = 0,
      max_tokens = 20480,
    },
    ---@type AvanteSupportedProvider
    ["claude-opus"] = {
      __inherited_from = "claude",
      model = "claude-3-opus-20240229",
      timeout = 30000, -- Timeout in milliseconds
      temperature = 0,
      max_tokens = 20480,
    },
    ["openai-gpt-4o-mini"] = {
      __inherited_from = "openai",
      model = "gpt-4o-mini",
    },
  },
  ---Specify the special dual_boost mode
  ---1. enabled: Whether to enable dual_boost mode. Default to false.
  ---2. first_provider: The first provider to generate response. Default to "openai".
  ---3. second_provider: The second provider to generate response. Default to "claude".
  ---4. prompt: The prompt to generate response based on the two reference outputs.
  ---5. timeout: Timeout in milliseconds. Default to 60000.
  ---How it works:
  --- When dual_boost is enabled, avante will generate two responses from the first_provider and second_provider respectively. Then use the response from the first_provider as provider1_output and the response from the second_provider as provider2_output. Finally, avante will generate a response based on the prompt and the two reference outputs, with the default Provider as normal.
  ---Note: This is an experimental feature and may not work as expected.
  dual_boost = {
    enabled = false,
    first_provider = "openai",
    second_provider = "claude",
    prompt = "Based on the two reference outputs below, generate a response that incorporates elements from both but reflects your own judgment and unique perspective. Do not provide any explanation, just give the response directly. Reference Output 1: [{{provider1_output}}], Reference Output 2: [{{provider2_output}}]",
    timeout = 60000, -- Timeout in milliseconds
  },
  ---Specify the behaviour of avante.nvim
  ---1. auto_focus_sidebar              : Whether to automatically focus the sidebar when opening avante.nvim. Default to true.
  ---2. auto_suggestions = false, -- Whether to enable auto suggestions. Default to false.
  ---3. auto_apply_diff_after_generation: Whether to automatically apply diff after LLM response.
  ---                                     This would simulate similar behaviour to cursor. Default to false.
  ---4. auto_set_keymaps                : Whether to automatically set the keymap for the current line. Default to true.
  ---                                     Note that avante will safely set these keymap. See https://github.com/yetone/avante.nvim/wiki#keymaps-and-api-i-guess for more details.
  ---5. auto_set_highlight_group        : Whether to automatically set the highlight group for the current line. Default to true.
  ---6. jump_result_buffer_on_finish = false, -- Whether to automatically jump to the result buffer after generation
  ---7. support_paste_from_clipboard    : Whether to support pasting image from clipboard. This will be determined automatically based whether img-clip is available or not.
  ---8. minimize_diff                   : Whether to remove unchanged lines when applying a code block
  ---9. enable_token_counting           : Whether to enable token counting. Default to true.
  behaviour = {
    auto_focus_sidebar = true,
    auto_suggestions = false, -- Experimental stage
    auto_suggestions_respect_ignore = false,
    auto_set_highlight_group = true,
    auto_set_keymaps = true,
    auto_apply_diff_after_generation = false,
    jump_result_buffer_on_finish = false,
    support_paste_from_clipboard = false,
    minimize_diff = true,
    enable_token_counting = true,
    enable_cursor_planning_mode = false,
    enable_claude_text_editor_tool_mode = false,
    use_cwd_as_project_root = false,
  },
  history = {
    max_tokens = 8192,
    storage_path = vim.fn.stdpath("state") .. "/avante",
    paste = {
      extension = "png",
      filename = "pasted-%Y-%m-%d-%H-%M-%S",
    },
  },
  highlights = {
    diff = {
      current = nil,
      incoming = nil,
    },
  },
  mappings = {
    ---@class AvanteConflictMappings
    diff = {
      ours = "co",
      theirs = "ct",
      all_theirs = "ca",
      both = "cb",
      cursor = "cc",
      next = "]x",
      prev = "[x",
    },
    suggestion = {
      accept = "<M-l>",
      next = "<M-]>",
      prev = "<M-[>",
      dismiss = "<C-]>",
    },
    jump = {
      next = "]]",
      prev = "[[",
    },
    submit = {
      normal = "<CR>",
      insert = "<C-s>",
    },
    -- NOTE: The following will be safely set by avante.nvim
    ask = "<leader>aa",
    edit = "<leader>ae",
    refresh = "<leader>ar",
    focus = "<leader>af",
    stop = "<leader>aS",
    toggle = {
      default = "<leader>at",
      debug = "<leader>ad",
      hint = "<leader>ah",
      suggestion = "<leader>as",
      repomap = "<leader>aR",
    },
    sidebar = {
      apply_all = "A",
      apply_cursor = "a",
      retry_user_request = "r",
      edit_user_request = "e",
      switch_windows = "<Tab>",
      reverse_switch_windows = "<S-Tab>",
      remove_file = "d",
      add_file = "@",
      close = { "<Esc>", "q" },
      ---@alias AvanteCloseFromInput { normal: string | nil, insert: string | nil }
      ---@type AvanteCloseFromInput | nil
      close_from_input = nil, -- e.g., { normal = "<Esc>", insert = "<C-d>" }
    },
    files = {
      add_current = "<leader>ac", -- Add current buffer to selected files
    },
    select_model = "<leader>a?", -- Select model command
    select_history = "<leader>ah", -- Select history command
  },
  windows = {
    ---@alias AvantePosition "right" | "left" | "top" | "bottom" | "smart"
    position = "right",
    wrap = true, -- similar to vim.o.wrap
    width = 30, -- default % based on available width in vertical layout
    height = 30, -- default % based on available height in horizontal layout
    sidebar_header = {
      enabled = true, -- true, false to enable/disable the header
      align = "center", -- left, center, right for title
      rounded = true,
    },
    input = {
      prefix = "> ",
      height = 8, -- Height of the input window in vertical layout
    },
    edit = {
      border = "rounded",
      start_insert = true, -- Start insert mode when opening the edit window
    },
    ask = {
      floating = false, -- Open the 'AvanteAsk' prompt in a floating window
      border = "rounded",
      start_insert = true, -- Start insert mode when opening the ask window
      ---@alias AvanteInitialDiff "ours" | "theirs"
      focus_on_apply = "ours", -- which diff to focus after applying
    },
  },
  --- @class AvanteConflictConfig
  diff = {
    autojump = true,
    --- Override the 'timeoutlen' setting while hovering over a diff (see :help timeoutlen).
    --- Helps to avoid entering operator-pending mode with diff mappings starting with `c`.
    --- Disable by setting to -1.
    override_timeoutlen = 500,
  },
  --- @class AvanteHintsConfig
  hints = {
    enabled = true,
  },
  --- @class AvanteRepoMapConfig
  repo_map = {
    ignore_patterns = { "%.git", "%.worktree", "__pycache__", "node_modules" }, -- ignore files matching these
    negate_patterns = {}, -- negate ignore files matching these.
  },
  --- @class AvanteFileSelectorConfig
  file_selector = {
    --- @alias FileSelectorProvider "native" | "fzf" | "mini.pick" | "snacks" | "telescope" | string | fun(params: avante.file_selector.IParams|nil): nil
    provider = "native",
    -- Options override for custom providers
    provider_opts = {},
  },
  suggestion = {
    debounce = 600,
    throttle = 600,
  },
  disabled_tools = {}, ---@type string[]
  ---@type AvanteLLMToolPublic[] | fun(): AvanteLLMToolPublic[]
  custom_tools = {},
}

---@type avante.Config
---@diagnostic disable-next-line: missing-fields
M._options = {}

---@type avante.ProviderName[]
M.provider_names = {}

---@param opts? avante.Config
function M.setup(opts)
  vim.validate({ opts = { opts, "table", true } })

  local merged = vim.tbl_deep_extend(
    "force",
    M._defaults,
    opts or {},
    ---@type avante.Config
    {
      behaviour = {
        support_paste_from_clipboard = M.support_paste_image(),
      },
    }
  )

  M._options = merged
  M.provider_names = vim
    .iter(M._defaults)
    :filter(function(_, value) return type(value) == "table" and (value.endpoint ~= nil or value.model ~= nil) end)
    :fold({}, function(acc, k)
      acc = vim.list_extend({}, acc)
      acc = vim.list_extend(acc, { k })
      return acc
    end)

  vim.validate({ provider = { M._options.provider, "string", false } })

  if next(M._options.vendors) ~= nil then
    for k, v in pairs(M._options.vendors) do
      M._options.vendors[k] = type(v) == "function" and v() or v
    end
    vim.validate({ vendors = { M._options.vendors, "table", true } })
    M.provider_names = vim.list_extend(M.provider_names, vim.tbl_keys(M._options.vendors))
  end

  if M._options.behaviour.enable_claude_text_editor_tool_mode and M._options.provider ~= "claude" then
    Utils.warn(
      "Claude text editor tool mode is only supported for claude provider! So it will be disabled!",
      { title = "Avante" }
    )
    M._options.behaviour.enable_claude_text_editor_tool_mode = false
  end
end

---@param opts table<string, any>
function M.override(opts)
  vim.validate({ opts = { opts, "table", true } })

  M._options = vim.tbl_deep_extend("force", M._options, opts or {})

  if next(M._options.vendors) ~= nil then
    for k, v in pairs(M._options.vendors) do
      M._options.vendors[k] = type(v) == "function" and v() or v
      if not vim.tbl_contains(M.provider_names, k) then M.provider_names = vim.list_extend(M.provider_names, { k }) end
    end
    vim.validate({ vendors = { M._options.vendors, "table", true } })
  end
end

M = setmetatable(M, {
  __index = function(_, k)
    if M._options[k] then return M._options[k] end
  end,
})

function M.support_paste_image() return Utils.has("img-clip.nvim") or Utils.has("img-clip") end

function M.get_window_width() return math.ceil(vim.o.columns * (M.windows.width / 100)) end

---@param provider_name avante.ProviderName
---@return boolean
function M.has_provider(provider_name) return vim.list_contains(M.provider_names, provider_name) end

---get supported providers
---@param provider_name avante.ProviderName
function M.get_provider_config(provider_name)
  if not M.has_provider(provider_name) then error("No provider found: " .. provider_name, 2) end
  if M._options[provider_name] ~= nil then
    return vim.deepcopy(M._options[provider_name], true)
  elseif M.vendors and M.vendors[provider_name] ~= nil then
    return vim.deepcopy(M.vendors[provider_name], true)
  else
    error("Failed to find provider: " .. provider_name, 2)
  end
end

M.BASE_PROVIDER_KEYS = {
  "endpoint",
  "extra_headers",
  "model",
  "deployment",
  "api_version",
  "proxy",
  "allow_insecure",
  "api_key_name",
  "timeout",
  "display_name",
  -- internal
  "local",
  "_shellenv",
  "tokenizer_id",
  "role_map",
  "support_prompt_caching",
  "__inherited_from",
  "disable_tools",
  "entra",
  "hide_in_model_selector",
}

return M<|MERGE_RESOLUTION|>--- conflicted
+++ resolved
@@ -207,12 +207,8 @@
     allow_insecure = false, -- Allow insecure server connections
     timeout = 30000, -- Timeout in milliseconds
     temperature = 0,
-<<<<<<< HEAD
-    max_tokens = 4096,
+    max_tokens = 20480,
     dynamic_models = {}, -- Pc3e4
-=======
-    max_tokens = 20480,
->>>>>>> a60a8d47
   },
   ---@type AvanteAzureProvider
   azure = {
