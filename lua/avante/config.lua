---NOTE: user will be merged with defaults and
---we add a default var_accessor for this table to config values.

---@alias WebSearchEngineProviderResponseBodyFormatter fun(body: table): (string, string?)

local Utils = require("avante.utils")

---@class avante.file_selector.IParams
---@field public title      string
---@field public filepaths  string[]
---@field public handler    fun(filepaths: string[]|nil): nil

---@class avante.file_selector.opts.IGetFilepathsParams
---@field public cwd                string
---@field public selected_filepaths string[]

---@class avante.CoreConfig: avante.Config
local M = {}
---@class avante.Config
---@field custom_tools AvanteLLMToolPublic[]
M._defaults = {
  debug = false,
  ---@alias Provider "claude" | "openai" | "azure" | "gemini" | "vertex" | "cohere" | "copilot" | string
  provider = "claude",
  -- WARNING: Since auto-suggestions are a high-frequency operation and therefore expensive,
  -- currently designating it as `copilot` provider is dangerous because: https://github.com/yetone/avante.nvim/issues/1048
  -- Of course, you can reduce the request frequency by increasing `suggestion.debounce`.
  auto_suggestions_provider = "claude",
  cursor_applying_provider = nil,
  ---@alias Tokenizer "tiktoken" | "hf"
  -- Used for counting tokens and encoding text.
  -- By default, we will use tiktoken.
  -- For most providers that we support we will determine this automatically.
  -- If you wish to use a given implementation, then you can override it here.
  tokenizer = "tiktoken",
  rag_service = {
    enabled = false, -- Enables the rag service, requires OPENAI_API_KEY to be set
<<<<<<< HEAD
    ---@alias Runner "docker" | "nix"
    runner = "docker",
=======
    provider = "openai", -- The provider to use for RAG service. eg: openai or ollama
    llm_model = "", -- The LLM model to use for RAG service
    embed_model = "", -- The embedding model to use for RAG service
    endpoint = "https://api.openai.com/v1", -- The API endpoint for RAG service
>>>>>>> de7cccd0
  },
  web_search_engine = {
    provider = "tavily",
    providers = {
      tavily = {
        api_key_name = "TAVILY_API_KEY",
        extra_request_body = {
          include_answer = "basic",
        },
        ---@type WebSearchEngineProviderResponseBodyFormatter
        format_response_body = function(body) return body.answer, nil end,
      },
      serpapi = {
        api_key_name = "SERPAPI_API_KEY",
        extra_request_body = {
          engine = "google",
          google_domain = "google.com",
        },
        ---@type WebSearchEngineProviderResponseBodyFormatter
        format_response_body = function(body)
          if body.answer_box ~= nil then return body.answer_box.result, nil end
          if body.organic_results ~= nil then
            local jsn = vim
                .iter(body.organic_results)
                :map(
                  function(result)
                    return {
                      title = result.title,
                      link = result.link,
                      snippet = result.snippet,
                      date = result.date,
                    }
                  end
                )
                :take(10)
                :totable()
            return vim.json.encode(jsn), nil
          end
          return "", nil
        end,
      },
      searchapi = {
        api_key_name = "SEARCHAPI_API_KEY",
        extra_request_body = {
          engine = "google",
        },
        ---@type WebSearchEngineProviderResponseBodyFormatter
        format_response_body = function(body)
          if body.answer_box ~= nil then return body.answer_box.result, nil end
          if body.organic_results ~= nil then
            local jsn = vim
                .iter(body.organic_results)
                :map(
                  function(result)
                    return {
                      title = result.title,
                      link = result.link,
                      snippet = result.snippet,
                      date = result.date,
                    }
                  end
                )
                :take(10)
                :totable()
            return vim.json.encode(jsn), nil
          end
          return "", nil
        end,
      },
      google = {
        api_key_name = "GOOGLE_SEARCH_API_KEY",
        engine_id_name = "GOOGLE_SEARCH_ENGINE_ID",
        extra_request_body = {},
        ---@type WebSearchEngineProviderResponseBodyFormatter
        format_response_body = function(body)
          if body.items ~= nil then
            local jsn = vim
                .iter(body.items)
                :map(
                  function(result)
                    return {
                      title = result.title,
                      link = result.link,
                      snippet = result.snippet,
                    }
                  end
                )
                :take(10)
                :totable()
            return vim.json.encode(jsn), nil
          end
          return "", nil
        end,
      },
      kagi = {
        api_key_name = "KAGI_API_KEY",
        extra_request_body = {
          limit = "10",
        },
        ---@type WebSearchEngineProviderResponseBodyFormatter
        format_response_body = function(body)
          if body.data ~= nil then
            local jsn = vim
                .iter(body.data)
                -- search results only
                :filter(function(result) return result.t == 0 end)
                :map(
                  function(result)
                    return {
                      title = result.title,
                      url = result.url,
                      snippet = result.snippet,
                    }
                  end
                )
                :take(10)
                :totable()
            return vim.json.encode(jsn), nil
          end
          return "", nil
        end,
      },
    },
  },
  ---@type AvanteSupportedProvider
  openai = {
    endpoint = "https://api.openai.com/v1",
    model = "gpt-4o",
    timeout = 30000, -- Timeout in milliseconds
    temperature = 0,
    max_tokens = 4096,
  },
  ---@type AvanteSupportedProvider
  copilot = {
    endpoint = "https://api.githubcopilot.com",
    model = "gpt-4o-2024-08-06",
    proxy = nil,            -- [protocol://]host[:port] Use this proxy
    allow_insecure = false, -- Allow insecure server connections
    timeout = 30000,        -- Timeout in milliseconds
    temperature = 0,
    max_tokens = 4096,
  },
  ---@type AvanteAzureProvider
  azure = {
    endpoint = "",   -- example: "https://<your-resource-name>.openai.azure.com"
    deployment = "", -- Azure deployment name (e.g., "gpt-4o", "my-gpt-4o-deployment")
    api_version = "2024-06-01",
    timeout = 30000, -- Timeout in milliseconds
    temperature = 0,
    max_tokens = 4096,
  },
  ---@type AvanteSupportedProvider
  claude = {
    endpoint = "https://api.anthropic.com",
    model = "claude-3-7-sonnet-20250219",
    timeout = 30000, -- Timeout in milliseconds
    temperature = 0,
    max_tokens = 8000,
  },
  ---@type AvanteSupportedProvider
  bedrock = {
    model = "anthropic.claude-3-5-sonnet-20240620-v1:0",
    timeout = 30000, -- Timeout in milliseconds
    temperature = 0,
    max_tokens = 8000,
  },
  ---@type AvanteSupportedProvider
  gemini = {
    endpoint = "https://generativelanguage.googleapis.com/v1beta/models",
    model = "gemini-1.5-flash-latest",
    timeout = 30000, -- Timeout in milliseconds
    temperature = 0,
    max_tokens = 4096,
  },
  ---@type AvanteSupportedProvider
  vertex = {
    endpoint =
    "https://LOCATION-aiplatform.googleapis.com/v1/projects/PROJECT_ID/locations/LOCATION/publishers/google/models",
    model = "gemini-1.5-flash-002",
    timeout = 30000, -- Timeout in milliseconds
    temperature = 0,
    max_tokens = 4096,
  },
  ---@type AvanteSupportedProvider
  cohere = {
    endpoint = "https://api.cohere.com/v2",
    model = "command-r-plus-08-2024",
    timeout = 30000, -- Timeout in milliseconds
    temperature = 0,
    max_tokens = 4096,
  },
  ---To add support for custom provider, follow the format below
  ---See https://github.com/yetone/avante.nvim/wiki#custom-providers for more details
  ---@type {[string]: AvanteProvider}
  vendors = {
    ---@type AvanteSupportedProvider
    ["claude-haiku"] = {
      __inherited_from = "claude",
      model = "claude-3-5-haiku-20241022",
      timeout = 30000, -- Timeout in milliseconds
      temperature = 0,
      max_tokens = 8000,
    },
    ---@type AvanteSupportedProvider
    ["claude-opus"] = {
      __inherited_from = "claude",
      model = "claude-3-opus-20240229",
      timeout = 30000, -- Timeout in milliseconds
      temperature = 0,
      max_tokens = 8000,
    },
  },
  ---Specify the special dual_boost mode
  ---1. enabled: Whether to enable dual_boost mode. Default to false.
  ---2. first_provider: The first provider to generate response. Default to "openai".
  ---3. second_provider: The second provider to generate response. Default to "claude".
  ---4. prompt: The prompt to generate response based on the two reference outputs.
  ---5. timeout: Timeout in milliseconds. Default to 60000.
  ---How it works:
  --- When dual_boost is enabled, avante will generate two responses from the first_provider and second_provider respectively. Then use the response from the first_provider as provider1_output and the response from the second_provider as provider2_output. Finally, avante will generate a response based on the prompt and the two reference outputs, with the default Provider as normal.
  ---Note: This is an experimental feature and may not work as expected.
  dual_boost = {
    enabled = false,
    first_provider = "openai",
    second_provider = "claude",
    prompt =
    "Based on the two reference outputs below, generate a response that incorporates elements from both but reflects your own judgment and unique perspective. Do not provide any explanation, just give the response directly. Reference Output 1: [{{provider1_output}}], Reference Output 2: [{{provider2_output}}]",
    timeout = 60000, -- Timeout in milliseconds
  },
  ---Specify the behaviour of avante.nvim
  ---1. auto_focus_sidebar              : Whether to automatically focus the sidebar when opening avante.nvim. Default to true.
  ---2. auto_suggestions = false, -- Whether to enable auto suggestions. Default to false.
  ---3. auto_apply_diff_after_generation: Whether to automatically apply diff after LLM response.
  ---                                     This would simulate similar behaviour to cursor. Default to false.
  ---4. auto_set_keymaps                : Whether to automatically set the keymap for the current line. Default to true.
  ---                                     Note that avante will safely set these keymap. See https://github.com/yetone/avante.nvim/wiki#keymaps-and-api-i-guess for more details.
  ---5. auto_set_highlight_group        : Whether to automatically set the highlight group for the current line. Default to true.
  ---6. jump_result_buffer_on_finish = false, -- Whether to automatically jump to the result buffer after generation
  ---7. support_paste_from_clipboard    : Whether to support pasting image from clipboard. This will be determined automatically based whether img-clip is available or not.
  ---8. minimize_diff                   : Whether to remove unchanged lines when applying a code block
  ---9. enable_token_counting           : Whether to enable token counting. Default to true.
  behaviour = {
    auto_focus_sidebar = true,
    auto_suggestions = false, -- Experimental stage
    auto_suggestions_respect_ignore = false,
    auto_set_highlight_group = true,
    auto_set_keymaps = true,
    auto_apply_diff_after_generation = false,
    jump_result_buffer_on_finish = false,
    support_paste_from_clipboard = false,
    minimize_diff = true,
    enable_token_counting = true,
    enable_cursor_planning_mode = false,
  },
  history = {
    max_tokens = 4096,
    storage_path = vim.fn.stdpath("state") .. "/avante",
    paste = {
      extension = "png",
      filename = "pasted-%Y-%m-%d-%H-%M-%S",
    },
  },
  highlights = {
    diff = {
      current = nil,
      incoming = nil,
    },
  },
  mappings = {
    ---@class AvanteConflictMappings
    diff = {
      ours = "co",
      theirs = "ct",
      all_theirs = "ca",
      both = "cb",
      cursor = "cc",
      next = "]x",
      prev = "[x",
    },
    suggestion = {
      accept = "<M-l>",
      next = "<M-]>",
      prev = "<M-[>",
      dismiss = "<C-]>",
    },
    jump = {
      next = "]]",
      prev = "[[",
    },
    submit = {
      normal = "<CR>",
      insert = "<C-s>",
    },
    -- NOTE: The following will be safely set by avante.nvim
    ask = "<leader>aa",
    edit = "<leader>ae",
    refresh = "<leader>ar",
    focus = "<leader>af",
    toggle = {
      default = "<leader>at",
      debug = "<leader>ad",
      hint = "<leader>ah",
      suggestion = "<leader>as",
      repomap = "<leader>aR",
    },
    sidebar = {
      apply_all = "A",
      apply_cursor = "a",
      retry_user_request = "r",
      edit_user_request = "e",
      switch_windows = "<Tab>",
      reverse_switch_windows = "<S-Tab>",
      remove_file = "d",
      add_file = "@",
      close = { "<Esc>", "q" },
    },
    files = {
      add_current = "<leader>ac", -- Add current buffer to selected files
    },
    select_model = "<leader>a?",  -- Select model command
  },
  windows = {
    ---@alias AvantePosition "right" | "left" | "top" | "bottom" | "smart"
    position = "right",
    wrap = true,        -- similar to vim.o.wrap
    width = 30,         -- default % based on available width in vertical layout
    height = 30,        -- default % based on available height in horizontal layout
    sidebar_header = {
      enabled = true,   -- true, false to enable/disable the header
      align = "center", -- left, center, right for title
      rounded = true,
    },
    input = {
      prefix = "> ",
      height = 8, -- Height of the input window in vertical layout
    },
    edit = {
      border = "rounded",
      start_insert = true, -- Start insert mode when opening the edit window
    },
    ask = {
      floating = false,        -- Open the 'AvanteAsk' prompt in a floating window
      border = "rounded",
      start_insert = true,     -- Start insert mode when opening the ask window
      ---@alias AvanteInitialDiff "ours" | "theirs"
      focus_on_apply = "ours", -- which diff to focus after applying
    },
  },
  --- @class AvanteConflictConfig
  diff = {
    autojump = true,
    --- Override the 'timeoutlen' setting while hovering over a diff (see :help timeoutlen).
    --- Helps to avoid entering operator-pending mode with diff mappings starting with `c`.
    --- Disable by setting to -1.
    override_timeoutlen = 500,
  },
  --- @class AvanteHintsConfig
  hints = {
    enabled = true,
  },
  --- @class AvanteRepoMapConfig
  repo_map = {
    ignore_patterns = { "%.git", "%.worktree", "__pycache__", "node_modules" }, -- ignore files matching these
    negate_patterns = {},                                                       -- negate ignore files matching these.
  },
  --- @class AvanteFileSelectorConfig
  file_selector = {
    --- @alias FileSelectorProvider "native" | "fzf" | "mini.pick" | "snacks" | "telescope" | string | fun(params: avante.file_selector.IParams|nil): nil
    provider = "native",
    -- Options override for custom providers
    provider_opts = {},
  },
  suggestion = {
    debounce = 600,
    throttle = 600,
  },
  disabled_tools = {}, ---@type string[]
  ---@type AvanteLLMToolPublic[]
  custom_tools = {},
}

---@type avante.Config
---@diagnostic disable-next-line: missing-fields
M._options = {}

---@type Provider[]
M.providers = {}

---@param opts? avante.Config
function M.setup(opts)
  vim.validate({ opts = { opts, "table", true } })

  local merged = vim.tbl_deep_extend(
    "force",
    M._defaults,
    opts or {},
    ---@type avante.Config
    {
      behaviour = {
        support_paste_from_clipboard = M.support_paste_image(),
      },
    }
  )

  M._options = merged
  M.providers = vim
      .iter(M._defaults)
      :filter(function(_, value) return type(value) == "table" and value.endpoint ~= nil end)
      :fold({}, function(acc, k)
        acc = vim.list_extend({}, acc)
        acc = vim.list_extend(acc, { k })
        return acc
      end)

  vim.validate({ provider = { M._options.provider, "string", false } })

  if next(M._options.vendors) ~= nil then
    for k, v in pairs(M._options.vendors) do
      M._options.vendors[k] = type(v) == "function" and v() or v
    end
    vim.validate({ vendors = { M._options.vendors, "table", true } })
    M.providers = vim.list_extend(M.providers, vim.tbl_keys(M._options.vendors))
  end
end

---@param opts table<string, any>
function M.override(opts)
  vim.validate({ opts = { opts, "table", true } })

  M._options = vim.tbl_deep_extend("force", M._options, opts or {})

  if next(M._options.vendors) ~= nil then
    for k, v in pairs(M._options.vendors) do
      M._options.vendors[k] = type(v) == "function" and v() or v
      if not vim.tbl_contains(M.providers, k) then M.providers = vim.list_extend(M.providers, { k }) end
    end
    vim.validate({ vendors = { M._options.vendors, "table", true } })
  end
end

M = setmetatable(M, {
  __index = function(_, k)
    if M._options[k] then return M._options[k] end
  end,
})

function M.support_paste_image() return Utils.has("img-clip.nvim") or Utils.has("img-clip") end

function M.get_window_width() return math.ceil(vim.o.columns * (M.windows.width / 100)) end

---@param provider Provider
---@return boolean
function M.has_provider(provider) return M._options[provider] ~= nil or M.vendors[provider] ~= nil end

---get supported providers
---@param provider Provider
---@return AvanteProviderFunctor
function M.get_provider(provider)
  if M._options[provider] ~= nil then
    return vim.deepcopy(M._options[provider], true)
  elseif M.vendors and M.vendors[provider] ~= nil then
    return vim.deepcopy(M.vendors[provider], true)
  else
    error("Failed to find provider: " .. provider, 2)
  end
end

M.BASE_PROVIDER_KEYS = {
  "endpoint",
  "model",
  "deployment",
  "api_version",
  "proxy",
  "allow_insecure",
  "api_key_name",
  "timeout",
  -- internal
  "local",
  "_shellenv",
  "tokenizer_id",
  "use_xml_format",
  "role_map",
  "__inherited_from",
  "disable_tools",
  "entra",
}

return M<|MERGE_RESOLUTION|>--- conflicted
+++ resolved
@@ -34,16 +34,12 @@
   -- If you wish to use a given implementation, then you can override it here.
   tokenizer = "tiktoken",
   rag_service = {
-    enabled = false, -- Enables the rag service, requires OPENAI_API_KEY to be set
-<<<<<<< HEAD
-    ---@alias Runner "docker" | "nix"
-    runner = "docker",
-=======
-    provider = "openai", -- The provider to use for RAG service. eg: openai or ollama
-    llm_model = "", -- The LLM model to use for RAG service
-    embed_model = "", -- The embedding model to use for RAG service
+    enabled = false,                        -- Enables the rag service, requires OPENAI_API_KEY to be set
+    runner = "docker",                      -- The runner for the rag service, (can use docker, or nix)
+    provider = "openai",                    -- The provider to use for RAG service. eg: openai or ollama
+    llm_model = "",                         -- The LLM model to use for RAG service
+    embed_model = "",                       -- The embedding model to use for RAG service
     endpoint = "https://api.openai.com/v1", -- The API endpoint for RAG service
->>>>>>> de7cccd0
   },
   web_search_engine = {
     provider = "tavily",
