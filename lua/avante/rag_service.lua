local curl = require("plenary.curl")
local Path = require("plenary.path")
local Config = require("avante.config")
local Utils = require("avante.utils")

local M = {}

local container_name = "avante-rag-service"
local service_path = "/tmp/" .. container_name

function M.get_rag_service_image() return "quay.io/yetoneful/avante-rag-service:0.0.11" end

function M.get_rag_service_port() return 20250 end

function M.get_rag_service_url() return string.format("http://localhost:%d", M.get_rag_service_port()) end

function M.get_data_path()
  local p = Path:new(vim.fn.stdpath("data")):joinpath("avante/rag_service")
  if not p:exists() then p:mkdir({ parents = true }) end
  return p
end

function M.get_current_image()
  local cmd = string.format("docker inspect %s | grep Image | grep %s", container_name, container_name)
  local result = vim.fn.system(cmd)
  if result == "" then return nil end
  local exit_code = vim.v.shell_error
  if exit_code ~= 0 then return nil end
  local image = result:match('"Image":%s*"(.*)"')
  if image == nil then return nil end
  return image
end

function M.get_rag_service_runner() return (Config.rag_service and Config.rag_service.runner) or "docker" end

local function get_os_specific_port_check_cmd(port)
  local sysname = vim.loop.os_uname().sysname
  if sysname == "Linux" then
    return string.format("ss -Hltnp 'sport = :%d'", port)
  elseif sysname == "Darwin" then
    -- -n: no host name resolution, -P: no port name resolution, -iTCP: filter TCP, -sTCP:LISTEN: filter state
    return string.format("lsof -nP -iTCP:%d -sTCP:LISTEN", port)
  else
    Utils.warn("Unsupported OS for Nix port checking: " .. sysname .. ". Falling back to Linux 'ss' command.")
    return string.format("ss -Hltnp 'sport = :%d'", port)
  end
end

local function get_os_specific_kill_cmd(port)
  local sysname = vim.loop.os_uname().sysname
  local pid_cmd, kill_logic
  if sysname == "Linux" then
    -- Extract PID: ss -> get 7th field -> extract number after pid=
    pid_cmd = string.format("ss -Hltnp 'sport = :%d' | awk '{print $7}' | sed 's/.*pid=\\([0-9]*\\).*/\\1/'", port)
    kill_logic = function(pids)
      if pids ~= "" then
        local kill_cmd = string.format("kill -9 %s", vim.fn.join(vim.split(pids, "\n"), " "))
        vim.fn.system(kill_cmd)
        Utils.debug(string.format("Killed process(es) %s listening on port %d (Linux)", pids, port))
      else
        Utils.debug(string.format("No process found listening on port %d to kill (Linux).", port))
      end
    end
  elseif sysname == "Darwin" then
    -- -t: output just PIDs
    pid_cmd = string.format("lsof -nP -iTCP:%d -sTCP:LISTEN -t", port)
    kill_logic = function(pids)
      if pids ~= "" then
        -- lsof -t can return multiple PIDs separated by newlines
        local kill_cmd = string.format("kill -9 %s", vim.fn.join(vim.split(pids, "\n"), " "))
        vim.fn.system(kill_cmd)
        Utils.debug(string.format("Killed process(es) %s listening on port %d (macOS)", pids, port))
      else
        Utils.debug(string.format("No process found listening on port %d to kill (macOS).", port))
      end
    end
  else
    Utils.warn("Unsupported OS for Nix kill logic: " .. sysname .. ". No process will be killed.")
    pid_cmd = "echo ''" -- Return empty string
    kill_logic = function(pids) Utils.debug("Kill command skipped due to unsupported OS.") end
  end
  return pid_cmd, kill_logic
end

---@param cb fun()
function M.launch_rag_service(cb)
  --- If Config.rag_service.llm.api_key is nil or empty, llm_api_key will be an empty string.
  local llm_api_key = ""
  if
    Config.rag_service
    and Config.rag_service.llm
    and Config.rag_service.llm.api_key
    and Config.rag_service.llm.api_key ~= ""
  then
    llm_api_key = os.getenv(Config.rag_service.llm.api_key) or ""
    if llm_api_key == nil or llm_api_key == "" then
      error(string.format("cannot launch avante rag service, %s is not set", Config.rag_service.llm.api_key))
      return
    end
  end

  --- If Config.rag_service.embed.api_key is nil or empty, embed_api_key will be an empty string.
  local embed_api_key = ""
  if
    Config.rag_service
    and Config.rag_service.embed
    and Config.rag_service.embed.api_key
    and Config.rag_service.embed.api_key ~= ""
  then
    embed_api_key = os.getenv(Config.rag_service.embed.api_key) or ""
    if embed_api_key == nil or embed_api_key == "" then
      error(string.format("cannot launch avante rag service, %s is not set", Config.rag_service.embed.api_key))
      return
    end
  end

  local embed_extra = "{}" -- Default to empty JSON object string
  if Config.rag_service and Config.rag_service.embed and Config.rag_service.embed.extra then
    embed_extra = string.format("%q", vim.json.encode(Config.rag_service.embed.extra))
  end

  local llm_extra = "{}" -- Default to empty JSON object string
  if Config.rag_service and Config.rag_service.llm and Config.rag_service.llm.extra then
    llm_extra = string.format("%q", vim.json.encode(Config.rag_service.llm.extra))
  end

  local port = M.get_rag_service_port()

  if M.get_rag_service_runner() == "docker" then
    local image = M.get_rag_service_image()
    local data_path = M.get_data_path()
    local cmd = string.format("docker ps | grep '%s'", container_name)
    local result = vim.fn.system(cmd)
    if result ~= "" then
      Utils.debug(string.format("container %s already running", container_name))
      local current_image = M.get_current_image()
      if current_image == image then
        cb()
        return
      end
      Utils.debug(
        string.format(
          "container %s is running with different image: %s != %s, stopping...",
          container_name,
          current_image,
          image
        )
      )
      M.stop_rag_service()
    else
      Utils.debug(string.format("container %s not found, starting...", container_name))
    end
    result = vim.fn.system(string.format("docker ps -a | grep '%s'", container_name))
    if result ~= "" then
      Utils.info(string.format("container %s already started but not running, stopping...", container_name))
      M.stop_rag_service()
    end
    local cmd_ = string.format(
      "docker run --platform=linux/amd64 -d -p 0.0.0.0:%d:%d --name %s -v %s:/data -v %s:/host:ro -e ALLOW_RESET=TRUE -e DATA_DIR=/data -e RAG_EMBED_PROVIDER=%s -e RAG_EMBED_ENDPOINT=%s -e RAG_EMBED_API_KEY=%s -e RAG_EMBED_MODEL=%s -e RAG_EMBED_EXTRA=%s -e RAG_LLM_PROVIDER=%s -e RAG_LLM_ENDPOINT=%s -e RAG_LLM_API_KEY=%s -e RAG_LLM_MODEL=%s -e RAG_LLM_EXTRA=%s %s %s",
      M.get_rag_service_port(),
      M.get_rag_service_port(),
      container_name,
      data_path,
      Config.rag_service.host_mount,
      Config.rag_service.embed.provider,
      Config.rag_service.embed.endpoint,
      embed_api_key,
      Config.rag_service.embed.model,
      embed_extra,
      Config.rag_service.llm.provider,
      Config.rag_service.llm.endpoint,
      llm_api_key,
      Config.rag_service.llm.model,
      llm_extra,
      Config.rag_service.docker_extra_args,
      image
    )
    vim.fn.jobstart(cmd_, {
      detach = true,
      on_exit = function(_, exit_code)
        if exit_code ~= 0 then
          Utils.error(string.format("container %s failed to start, exit code: %d", container_name, exit_code))
        else
          Utils.debug(string.format("container %s started", container_name))
          cb()
        end
      end,
    })
  elseif M.get_rag_service_runner() == "nix" then
    local check_cmd = get_os_specific_port_check_cmd(port)
    local check_result = vim.fn.system(check_cmd)
    if check_result ~= "" then
      Utils.debug(string.format("Port %d is already in use, assuming RAG service (via Nix) is running.", port))
      cb()
      return
    end

    local dirname =
      Utils.trim(string.sub(debug.getinfo(1).source, 2, #"/lua/avante/rag_service.lua" * -1), { suffix = "/" })

    Utils.debug(string.format("Launching %s with nix flake app...", container_name))

<<<<<<< HEAD
    -- Construct the environment variables string
    local env_vars = string.format(
      "ALLOW_RESET=TRUE PORT=%d DATA_DIR=%s RAG_PROVIDER=%s %s_API_KEY=%s %s_API_BASE=%s RAG_LLM_MODEL=%s RAG_EMBED_MODEL=%s SOURCE=%s",
      port,
      M.get_data_path(), -- Use the standard data path function
      Config.rag_service.provider,
      Config.rag_service.provider:upper(),
      openai_api_key,
      Config.rag_service.provider:upper(),
      Config.rag_service.endpoint,
      Config.rag_service.llm_model,
      Config.rag_service.embed_model,
      dirname
=======
    local cmd = string.format(
      "cd %s && ALLOW_RESET=TRUE PORT=%d DATA_DIR=%s RAG_EMBED_PROVIDER=%s RAG_EMBED_ENDPOINT=%s RAG_EMBED_API_KEY=%s RAG_EMBED_MODEL=%s RAG_EMBED_EXTRA=%s RAG_LLM_PROVIDER=%s RAG_LLM_ENDPOINT=%s RAG_LLM_API_KEY=%s RAG_LLM_MODEL=%s RAG_LLM_EXTRA=%s sh run.sh %s",
      rag_service_dir,
      port,
      service_path,
      Config.rag_service.embed.provider,
      Config.rag_service.embed.endpoint,
      embed_api_key,
      Config.rag_service.embed.model,
      embed_extra,
      Config.rag_service.llm.provider,
      Config.rag_service.llm.endpoint,
      embed_api_key,
      Config.rag_service.llm.model,
      llm_extra,
      service_path
>>>>>>> 508cc4c2
    )

    -- The nix run command will handle the setup and execution
    -- Environment variables are passed before the command
    local cmd = string.format("%s nix run %s#rag-service", env_vars, dirname)

    vim.fn.jobstart(cmd, {
      detach = true,
      on_exit = function(_, exit_code)
        if exit_code ~= 0 then
          Utils.error(string.format("service %s failed to start, exit code: %d", container_name, exit_code))
        else
          Utils.debug(string.format("service %s started", container_name))
          cb()
        end
      end,
    })
  end
end

function M.stop_rag_service()
  if M.get_rag_service_runner() == "docker" then
    local cmd = string.format("docker ps -a | grep '%s'", container_name)
    local result = vim.fn.system(cmd)
    if result ~= "" then vim.fn.system(string.format("docker rm -fv %s", container_name)) end
  else
    local port = M.get_rag_service_port()
    local pid_cmd, kill_logic = get_os_specific_kill_cmd(port)
    local pids = vim.fn.system(pid_cmd)
    pids = Utils.trim(pids)
    kill_logic(pids)
  end
end

function M.get_rag_service_status()
  if M.get_rag_service_runner() == "docker" then
    local cmd = string.format("docker ps -a | grep '%s'", container_name)
    local result = vim.fn.system(cmd)
    if result == "" then
      return "stopped"
    else
      return "running"
    end
  elseif M.get_rag_service_runner() == "nix" then
    local port = M.get_rag_service_port()
    local cmd = get_os_specific_port_check_cmd(port)
    local result = vim.fn.system(cmd)
    if result == "" then
      return "stopped"
    else
      return "running"
    end
  end
end

function M.get_scheme(uri)
  local scheme = uri:match("^(%w+)://")
  if scheme == nil then return "unknown" end
  return scheme
end

function M.to_container_uri(uri)
  local runner = M.get_rag_service_runner()
  if runner == "nix" then return uri end
  local scheme = M.get_scheme(uri)
  if scheme == "file" then
    local path = uri:match("^file://(.*)$")
    local host_dir = Config.rag_service.host_mount
    if path:sub(1, #host_dir) == host_dir then path = "/host" .. path:sub(#host_dir + 1) end
    uri = string.format("file://%s", path)
  end
  return uri
end

function M.to_local_uri(uri)
  local scheme = M.get_scheme(uri)
  local path = uri:match("^file:///host(.*)$")

  if scheme == "file" and path ~= nil then
    local host_dir = Config.rag_service.host_mount
    local full_path = Path:new(host_dir):joinpath(path:sub(2)):absolute()
    uri = string.format("file://%s", full_path)
  end

  return uri
end

function M.is_ready()
  vim.fn.system(
    string.format(
      "curl -s -o /dev/null -w '%%{http_code}' %s",
      string.format("%s%s", M.get_rag_service_url(), "/api/health")
    )
  )
  return vim.v.shell_error == 0
end

---@class AvanteRagServiceAddResourceResponse
---@field status string
---@field message string

---@param uri string
function M.add_resource(uri)
  uri = M.to_container_uri(uri)
  local resource_name = uri:match("([^/]+)/$")
  local resources_resp = M.get_resources()
  if resources_resp == nil then
    Utils.error("Failed to get resources")
    return nil
  end
  local already_added = false
  for _, resource in ipairs(resources_resp.resources) do
    if resource.uri == uri then
      already_added = true
      resource_name = resource.name
      break
    end
  end
  if not already_added then
    local names_map = {}
    for _, resource in ipairs(resources_resp.resources) do
      names_map[resource.name] = true
    end
    if names_map[resource_name] then
      for i = 1, 100 do
        local resource_name_ = string.format("%s-%d", resource_name, i)
        if not names_map[resource_name_] then
          resource_name = resource_name_
          break
        end
      end
      if names_map[resource_name] then
        Utils.error(string.format("Failed to add resource, name conflict: %s", resource_name))
        return nil
      end
    end
  end
  local cmd = {
    "curl",
    "-X",
    "POST",
    M.get_rag_service_url() .. "/api/v1/add_resource",
    "-H",
    "Content-Type: application/json",
    "-d",
    vim.json.encode({ name = resource_name, uri = uri }),
  }
  vim.system(cmd, { text = true }, function(output)
    if output.code == 0 then
      Utils.debug(string.format("Added resource: %s", uri))
    else
      Utils.error(string.format("Failed to add resource: %s; output: %s", uri, output.stderr))
    end
  end)
end

function M.remove_resource(uri)
  uri = M.to_container_uri(uri)
  local resp = curl.post(M.get_rag_service_url() .. "/api/v1/remove_resource", {
    headers = {
      ["Content-Type"] = "application/json",
    },
    body = vim.json.encode({
      uri = uri,
    }),
  })
  if resp.status ~= 200 then
    Utils.error("failed to remove resource: " .. resp.body)
    return
  end
  return vim.json.decode(resp.body)
end

---@class AvanteRagServiceRetrieveSource
---@field uri string
---@field content string

---@class AvanteRagServiceRetrieveResponse
---@field response string
---@field sources AvanteRagServiceRetrieveSource[]

---@param base_uri string
---@param query string
---@param on_complete fun(resp: AvanteRagServiceRetrieveResponse | nil, error: string | nil): nil
function M.retrieve(base_uri, query, on_complete)
  base_uri = M.to_container_uri(base_uri)
  curl.post(M.get_rag_service_url() .. "/api/v1/retrieve", {
    headers = {
      ["Content-Type"] = "application/json",
    },
    body = vim.json.encode({
      base_uri = base_uri,
      query = query,
      top_k = 10,
    }),
    timeout = 100000,
    callback = function(resp)
      if resp.status ~= 200 then
        Utils.error("failed to retrieve: " .. resp.body)
        on_complete(nil, resp.body)
        return
      end
      local jsn = vim.json.decode(resp.body)
      jsn.sources = vim
        .iter(jsn.sources)
        :map(function(source)
          local uri = M.to_local_uri(source.uri)
          return vim.tbl_deep_extend("force", source, { uri = uri })
        end)
        :totable()
      on_complete(jsn, nil)
    end,
  })
end

---@class AvanteRagServiceIndexingStatusSummary
---@field indexing integer
---@field completed integer
---@field failed integer

---@class AvanteRagServiceIndexingStatusResponse
---@field uri string
---@field is_watched boolean
---@field total_files integer
---@field status_summary AvanteRagServiceIndexingStatusSummary

---@param uri string
---@return AvanteRagServiceIndexingStatusResponse | nil
function M.indexing_status(uri)
  uri = M.to_container_uri(uri)
  local resp = curl.post(M.get_rag_service_url() .. "/api/v1/indexing_status", {
    headers = {
      ["Content-Type"] = "application/json",
    },
    body = vim.json.encode({
      uri = uri,
    }),
  })
  if resp.status ~= 200 then
    Utils.error("Failed to get indexing status: " .. resp.body)
    return
  end
  local jsn = vim.json.decode(resp.body)
  jsn.uri = M.to_local_uri(jsn.uri)
  return jsn
end

---@class AvanteRagServiceResource
---@field name string
---@field uri string
---@field type string
---@field status string
---@field indexing_status string
---@field created_at string
---@field indexing_started_at string | nil
---@field last_indexed_at string | nil

---@class AvanteRagServiceResourceListResponse
---@field resources AvanteRagServiceResource[]
---@field total_count number

---@return AvanteRagServiceResourceListResponse | nil
function M.get_resources()
  local resp = curl.get(M.get_rag_service_url() .. "/api/v1/resources", {
    headers = {
      ["Content-Type"] = "application/json",
    },
  })
  if resp.status ~= 200 then
    Utils.error("Failed to get resources: " .. resp.body)
    return
  end
  local jsn = vim.json.decode(resp.body)
  jsn.resources = vim
    .iter(jsn.resources)
    :map(function(resource)
      local uri = M.to_local_uri(resource.uri)
      return vim.tbl_deep_extend("force", resource, { uri = uri })
    end)
    :totable()
  return jsn
end

return M<|MERGE_RESOLUTION|>--- conflicted
+++ resolved
@@ -200,21 +200,6 @@
 
     Utils.debug(string.format("Launching %s with nix flake app...", container_name))
 
-<<<<<<< HEAD
-    -- Construct the environment variables string
-    local env_vars = string.format(
-      "ALLOW_RESET=TRUE PORT=%d DATA_DIR=%s RAG_PROVIDER=%s %s_API_KEY=%s %s_API_BASE=%s RAG_LLM_MODEL=%s RAG_EMBED_MODEL=%s SOURCE=%s",
-      port,
-      M.get_data_path(), -- Use the standard data path function
-      Config.rag_service.provider,
-      Config.rag_service.provider:upper(),
-      openai_api_key,
-      Config.rag_service.provider:upper(),
-      Config.rag_service.endpoint,
-      Config.rag_service.llm_model,
-      Config.rag_service.embed_model,
-      dirname
-=======
     local cmd = string.format(
       "cd %s && ALLOW_RESET=TRUE PORT=%d DATA_DIR=%s RAG_EMBED_PROVIDER=%s RAG_EMBED_ENDPOINT=%s RAG_EMBED_API_KEY=%s RAG_EMBED_MODEL=%s RAG_EMBED_EXTRA=%s RAG_LLM_PROVIDER=%s RAG_LLM_ENDPOINT=%s RAG_LLM_API_KEY=%s RAG_LLM_MODEL=%s RAG_LLM_EXTRA=%s sh run.sh %s",
       rag_service_dir,
@@ -231,7 +216,6 @@
       Config.rag_service.llm.model,
       llm_extra,
       service_path
->>>>>>> 508cc4c2
     )
 
     -- The nix run command will handle the setup and execution
