local curl = require("plenary.curl")
local Path = require("plenary.path")
local Config = require("avante.config")
local Utils = require("avante.utils")
local Config = require("avante.config")

local M = {}

local container_name = "avante-rag-service"
local service_path = "/tmp/" .. container_name

function M.get_rag_service_image() return "quay.io/yetoneful/avante-rag-service:0.0.6" end

function M.get_rag_service_port() return 20250 end

function M.get_rag_service_url() return string.format("http://localhost:%d", M.get_rag_service_port()) end

function M.get_data_path()
  local p = Path:new(vim.fn.stdpath("data")):joinpath("avante/rag_service")
  if not p:exists() then p:mkdir({ parents = true }) end
  return p
end

function M.get_current_image()
  local cmd = string.format("docker inspect %s | grep Image | grep %s", container_name, container_name)
  local result = vim.fn.system(cmd)
  if result == "" then return nil end
  local exit_code = vim.v.shell_error
  if exit_code ~= 0 then return nil end
  local image = result:match('"Image":%s*"(.*)"')
  if image == nil then return nil end
  return image
end

function M.get_rag_service_runner()
  return (Config.rag_service and Config.rag_service.runner) or "docker"
end

---@param cb fun()
function M.launch_rag_service(cb)
  local openai_api_key = os.getenv("OPENAI_API_KEY")
  if Config.rag_service.provider == "openai" then
    if openai_api_key == nil then
      error("cannot launch avante rag service, OPENAI_API_KEY is not set")
      return
    end
  end
  local port = M.get_rag_service_port()

  if M.get_rag_service_runner() == "docker" then
    local image = M.get_rag_service_image()
    local data_path = M.get_data_path()
    local cmd = string.format("docker ps -a | grep '%s'", container_name)
    local result = vim.fn.system(cmd)
    if result ~= "" then
      Utils.debug(string.format("container %s already running", container_name))
      local current_image = M.get_current_image()
      if current_image == image then
        cb()
        return
      end
      Utils.debug(
        string.format(
          "container %s is running with different image: %s != %s, stopping...",
          container_name,
          current_image,
          image
        )
      )
      M.stop_rag_service()
    else
      Utils.debug(string.format("container %s not found, starting...", container_name))
    end
    local cmd_ = string.format(
      "docker run -d -p %d:8000 --name %s -v %s:/data -v /:/host -e DATA_DIR=/data -e OPENAI_API_KEY=%s -e OPENAI_API_BASE=%s -e OPENAI_EMBED_MODEL=%s %s",
      port,
      container_name,
      data_path,
      openai_api_key,
      openai_base_url,
      os.getenv("OPENAI_EMBED_MODEL"),
      image
    )
    vim.fn.jobstart(cmd_, {
      detach = true,
      on_exit = function(_, exit_code)
        if exit_code ~= 0 then
          Utils.error(string.format("container %s failed to start, exit code: %d", container_name, exit_code))
        else
          Utils.debug(string.format("container %s started", container_name))
          cb()
        end
      end,
    })
  elseif M.get_rag_service_runner() == "nix" then
    -- Check if service is already running
    local check_cmd = string.format("pgrep -f '%s'", service_path)
    local check_result = vim.fn.system(check_cmd)
    if check_result ~= "" then
      Utils.debug(string.format("RAG service already running at %s", service_path))
      cb()
      return
    end

    local dirname = Utils.trim(string.sub(debug.getinfo(1).source, 2, #"/lua/avante/rag_service.lua" * -1),
      { suffix = "/" })
    local rag_service_dir = dirname .. "/py/rag-service"

    Utils.debug(string.format("launching %s with nix...", container_name))

    local cmd = string.format(
      "cd %s && PORT=%d DATA_DIR=%s OPENAI_API_KEY=%s OPENAI_BASE_URL=%s OPENAI_EMBED_MODEL=%s sh run.sh %s",
      rag_service_dir,
      port,
      service_path,
      openai_api_key,
      openai_base_url,
      os.getenv("OPENAI_EMBED_MODEL"),
      service_path
    )

    vim.fn.jobstart(cmd, {
      detach = true,
      on_exit = function(_, exit_code)
        if exit_code ~= 0 then
          Utils.error(string.format("service %s failed to start, exit code: %d", container_name, exit_code))
        else
          Utils.debug(string.format("service %s started", container_name))
          cb()
        end
      end,
    })
  end
<<<<<<< HEAD
=======
  local cmd_ = string.format(
    "docker run -d -p %d:8000 --name %s -v %s:/data -v /:/host -e DATA_DIR=/data -e RAG_PROVIDER=%s -e %s_API_KEY=%s -e %s_API_BASE=%s -e RAG_LLM_MODEL=%s -e RAG_EMBED_MODEL=%s %s",
    port,
    container_name,
    data_path,
    Config.rag_service.provider,
    Config.rag_service.provider:upper(),
    openai_api_key,
    Config.rag_service.provider:upper(),
    Config.rag_service.endpoint,
    Config.rag_service.llm_model,
    Config.rag_service.embed_model,
    image
  )
  vim.fn.jobstart(cmd_, {
    detach = true,
    on_exit = function(_, exit_code)
      if exit_code ~= 0 then
        Utils.error(string.format("container %s failed to start, exit code: %d", container_name, exit_code))
      else
        Utils.debug(string.format("container %s started", container_name))
        cb()
      end
    end,
  })
>>>>>>> de7cccd0
end

function M.stop_rag_service()
  if M.get_rag_service_runner() == "docker" then
    local cmd = string.format("docker ps -a | grep '%s'", container_name)
    local result = vim.fn.system(cmd)
    if result ~= "" then vim.fn.system(string.format("docker rm -fv %s", container_name)) end
  else
    local cmd = string.format("pgrep -f '%s' | xargs -r kill -9", service_path)
    vim.fn.system(cmd)
    Utils.debug(string.format("Attempted to kill processes related to %s", service_path))
  end
end

function M.get_rag_service_status()
  if M.get_rag_service_runner() == "docker" then
    local cmd = string.format("docker ps -a | grep '%s'", container_name)
    local result = vim.fn.system(cmd)
    if result == "" then
      return "stopped"
    else
      return "running"
    end
  elseif M.get_rag_service_runner() == "nix" then
    local cmd = string.format("pgrep -f '%s'", service_path)
    local result = vim.fn.system(cmd)
    if result == "" then
      return "stopped"
    else
      return "running"
    end
  end
end

function M.get_scheme(uri)
  local scheme = uri:match("^(%w+)://")
  if scheme == nil then return "unknown" end
  return scheme
end

function M.to_container_uri(uri)
  local runner = M.get_rag_service_runner()
  if runner == "nix" then
    return uri
  end
  local scheme = M.get_scheme(uri)
  if scheme == "file" then
    local path = uri:match("^file://(.*)$")
    uri = string.format("file:///host%s", path)
  end
  return uri
end

function M.to_local_uri(uri)
  local scheme = M.get_scheme(uri)
  if scheme == "file" then
    local path = uri:match("^file://host(.*)$")
    uri = string.format("file://%s", path)
  end
  return uri
end

function M.is_ready()
  vim.fn.system(string.format("curl -s -o /dev/null -w '%%{http_code}' %s", M.get_rag_service_url()))
  return vim.v.shell_error == 0
end

---@class AvanteRagServiceAddResourceResponse
---@field status string
---@field message string

---@param uri string
function M.add_resource(uri)
  uri = M.to_container_uri(uri)
  local resource_name = uri:match("([^/]+)/$")
  local resources_resp = M.get_resources()
  if resources_resp == nil then
    Utils.error("Failed to get resources")
    return nil
  end
  local already_added = false
  for _, resource in ipairs(resources_resp.resources) do
    if resource.uri == uri then
      already_added = true
      resource_name = resource.name
      break
    end
  end
  if not already_added then
    local names_map = {}
    for _, resource in ipairs(resources_resp.resources) do
      names_map[resource.name] = true
    end
    if names_map[resource_name] then
      for i = 1, 100 do
        local resource_name_ = string.format("%s-%d", resource_name, i)
        if not names_map[resource_name_] then
          resource_name = resource_name_
          break
        end
      end
      if names_map[resource_name] then
        Utils.error(string.format("Failed to add resource, name conflict: %s", resource_name))
        return nil
      end
    end
  end
  local cmd = {
    "curl",
    "-X",
    "POST",
    M.get_rag_service_url() .. "/api/v1/add_resource",
    "-H",
    "Content-Type: application/json",
    "-d",
    vim.json.encode({ name = resource_name, uri = uri }),
  }
  vim.system(cmd, { text = true }, function(output)
    if output.code == 0 then
      Utils.debug(string.format("Added resource: %s", uri))
    else
      Utils.error(string.format("Failed to add resource: %s; output: %s", uri, output.stderr))
    end
  end)
end

function M.remove_resource(uri)
  uri = M.to_container_uri(uri)
  local resp = curl.post(M.get_rag_service_url() .. "/api/v1/remove_resource", {
    headers = {
      ["Content-Type"] = "application/json",
    },
    body = vim.json.encode({
      uri = uri,
    }),
  })
  if resp.status ~= 200 then
    Utils.error("failed to remove resource: " .. resp.body)
    return
  end
  return vim.json.decode(resp.body)
end

---@class AvanteRagServiceRetrieveSource
---@field uri string
---@field content string

---@class AvanteRagServiceRetrieveResponse
---@field response string
---@field sources AvanteRagServiceRetrieveSource[]

---@param base_uri string
---@param query string
---@return AvanteRagServiceRetrieveResponse | nil resp
---@return string | nil error
function M.retrieve(base_uri, query)
  base_uri = M.to_container_uri(base_uri)
  local resp = curl.post(M.get_rag_service_url() .. "/api/v1/retrieve", {
    headers = {
      ["Content-Type"] = "application/json",
    },
    body = vim.json.encode({
      base_uri = base_uri,
      query = query,
      top_k = 10,
    }),
    timeout = 100000,
  })
  if resp.status ~= 200 then
    Utils.error("failed to retrieve: " .. resp.body)
    return nil, "failed to retrieve: " .. resp.body
  end
  local jsn = vim.json.decode(resp.body)
  jsn.sources = vim
      .iter(jsn.sources)
      :map(function(source)
        local uri = M.to_local_uri(source.uri)
        return vim.tbl_deep_extend("force", source, { uri = uri })
      end)
      :totable()
  return jsn, nil
end

---@class AvanteRagServiceIndexingStatusSummary
---@field indexing integer
---@field completed integer
---@field failed integer

---@class AvanteRagServiceIndexingStatusResponse
---@field uri string
---@field is_watched boolean
---@field total_files integer
---@field status_summary AvanteRagServiceIndexingStatusSummary

---@param uri string
---@return AvanteRagServiceIndexingStatusResponse | nil
function M.indexing_status(uri)
  uri = M.to_container_uri(uri)
  local resp = curl.post(M.get_rag_service_url() .. "/api/v1/indexing_status", {
    headers = {
      ["Content-Type"] = "application/json",
    },
    body = vim.json.encode({
      uri = uri,
    }),
  })
  if resp.status ~= 200 then
    Utils.error("Failed to get indexing status: " .. resp.body)
    return
  end
  local jsn = vim.json.decode(resp.body)
  jsn.uri = M.to_local_uri(jsn.uri)
  return jsn
end

---@class AvanteRagServiceResource
---@field name string
---@field uri string
---@field type string
---@field status string
---@field indexing_status string
---@field created_at string
---@field indexing_started_at string | nil
---@field last_indexed_at string | nil

---@class AvanteRagServiceResourceListResponse
---@field resources AvanteRagServiceResource[]
---@field total_count number

---@return AvanteRagServiceResourceListResponse | nil
function M.get_resources()
  local resp = curl.get(M.get_rag_service_url() .. "/api/v1/resources", {
    headers = {
      ["Content-Type"] = "application/json",
    },
  })
  if resp.status ~= 200 then
    Utils.error("Failed to get resources: " .. resp.body)
    return
  end
  local jsn = vim.json.decode(resp.body)
  jsn.resources = vim
      .iter(jsn.resources)
      :map(function(resource)
        local uri = M.to_local_uri(resource.uri)
        return vim.tbl_deep_extend("force", resource, { uri = uri })
      end)
      :totable()
  return jsn
end

return M<|MERGE_RESOLUTION|>--- conflicted
+++ resolved
@@ -72,13 +72,17 @@
       Utils.debug(string.format("container %s not found, starting...", container_name))
     end
     local cmd_ = string.format(
-      "docker run -d -p %d:8000 --name %s -v %s:/data -v /:/host -e DATA_DIR=/data -e OPENAI_API_KEY=%s -e OPENAI_API_BASE=%s -e OPENAI_EMBED_MODEL=%s %s",
+      "docker run -d -p %d:8000 --name %s -v %s:/data -v /:/host -e DATA_DIR=/data -e RAG_PROVIDER=%s -e %s_API_KEY=%s -e %s_API_BASE=%s -e RAG_LLM_MODEL=%s -e RAG_EMBED_MODEL=%s %s",
       port,
       container_name,
       data_path,
+      Config.rag_service.provider,
+      Config.rag_service.provider:upper(),
       openai_api_key,
-      openai_base_url,
-      os.getenv("OPENAI_EMBED_MODEL"),
+      Config.rag_service.provider:upper(),
+      Config.rag_service.endpoint,
+      Config.rag_service.llm_model,
+      Config.rag_service.embed_model,
       image
     )
     vim.fn.jobstart(cmd_, {
@@ -109,13 +113,17 @@
     Utils.debug(string.format("launching %s with nix...", container_name))
 
     local cmd = string.format(
-      "cd %s && PORT=%d DATA_DIR=%s OPENAI_API_KEY=%s OPENAI_BASE_URL=%s OPENAI_EMBED_MODEL=%s sh run.sh %s",
+      "cd %s && PORT=%d DATA_DIR=%s RAG_PROVIDER=%s %s_API_KEY=%s %s_API_BASE=%s RAG_LLM_MODEL=%s RAG_EMBED_MODEL=%s sh run.sh %s",
       rag_service_dir,
       port,
       service_path,
+      Config.rag_service.provider,
+      Config.rag_service.provider:upper(),
       openai_api_key,
-      openai_base_url,
-      os.getenv("OPENAI_EMBED_MODEL"),
+      Config.rag_service.provider:upper(),
+      Config.rag_service.endpoint,
+      Config.rag_service.llm_model,
+      Config.rag_service.embed_model,
       service_path
     )
 
@@ -131,34 +139,6 @@
       end,
     })
   end
-<<<<<<< HEAD
-=======
-  local cmd_ = string.format(
-    "docker run -d -p %d:8000 --name %s -v %s:/data -v /:/host -e DATA_DIR=/data -e RAG_PROVIDER=%s -e %s_API_KEY=%s -e %s_API_BASE=%s -e RAG_LLM_MODEL=%s -e RAG_EMBED_MODEL=%s %s",
-    port,
-    container_name,
-    data_path,
-    Config.rag_service.provider,
-    Config.rag_service.provider:upper(),
-    openai_api_key,
-    Config.rag_service.provider:upper(),
-    Config.rag_service.endpoint,
-    Config.rag_service.llm_model,
-    Config.rag_service.embed_model,
-    image
-  )
-  vim.fn.jobstart(cmd_, {
-    detach = true,
-    on_exit = function(_, exit_code)
-      if exit_code ~= 0 then
-        Utils.error(string.format("container %s failed to start, exit code: %d", container_name, exit_code))
-      else
-        Utils.debug(string.format("container %s started", container_name))
-        cb()
-      end
-    end,
-  })
->>>>>>> de7cccd0
 end
 
 function M.stop_rag_service()
