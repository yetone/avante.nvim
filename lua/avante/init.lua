--- conflicted
+++ resolved
@@ -352,12 +352,8 @@
   })
 end
 
-<<<<<<< HEAD
-local function call_ai_api_stream(prompt, original_content, on_chunk, on_complete)
-  original_content = utils.escape(original_content)
-=======
 local function call_ai_api_stream(question, code_lang, code_content, on_chunk, on_complete)
->>>>>>> 0b6a85ee
+  code_content = utils.escape(code_content)
   if M.config.provider == "openai" or M.config.provider == "azure" then
     call_openai_api_stream(question, code_lang, code_content, on_chunk, on_complete)
   elseif M.config.provider == "claude" then
